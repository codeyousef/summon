--- conflicted
+++ resolved
@@ -1249,43 +1249,31 @@
             pendingEventListeners.add(EventListenerInfo(elementId, eventType, handler))
             wasmConsoleLog("Queued event listener for hydration: $eventType on $elementId")
         } else {
-<<<<<<< HEAD
             // Check if event listener already exists to prevent duplicates during recomposition
             if (attachedEventListeners.contains(listenerKey)) {
                 wasmConsoleLog("Event listener already exists, skipping: $eventType on $elementId")
                 return
             }
 
-            // Normal event listener attachment
-            wasmConsoleLog("Attaching event listener directly: $eventType on $elementId")
-            element.addEventListener(eventType) {
-                try {
-                    wasmConsoleLog("Event handler called: $eventType on $elementId")
-=======
             // Register callback with the global callback registry and get the ID
             val handlerId = CallbackRegistry.registerCallback {
                 try {
                     wasmConsoleLog("=== EXECUTING CALLBACK ===")
->>>>>>> 402779c8
                     handler()
                 } catch (e: Exception) {
                     wasmConsoleError("Event handler failed: ${e.message}")
                 }
             }
-<<<<<<< HEAD
-            // Track that this event listener has been attached
-            attachedEventListeners.add(listenerKey)
-            wasmConsoleLog("Event listener attached successfully: $eventType on $elementId")
-=======
 
             // Register the event handler with the WASM bridge
             val success = wasmAddEventHandler(elementId, eventType, handlerId)
             if (success) {
                 wasmConsoleLog("Successfully registered $eventType handler for $elementId with ID: $handlerId")
+                // Track that this event listener has been attached
+                attachedEventListeners.add(listenerKey)
             } else {
                 wasmConsoleError("Failed to register $eventType handler for $elementId")
             }
->>>>>>> 402779c8
         }
     }
 
