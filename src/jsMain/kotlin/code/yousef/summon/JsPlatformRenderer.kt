--- conflicted
+++ resolved
@@ -1,14 +1,5 @@
 package code.yousef.summon
 
-<<<<<<< HEAD
-import code.yousef.summon.components.display.*
-import code.yousef.summon.components.feedback.*
-import code.yousef.summon.components.input.*
-import code.yousef.summon.components.layout.*
-import code.yousef.summon.components.navigation.Link
-import code.yousef.summon.core.PlatformRenderer
-import kotlinx.html.*
-=======
 import code.yousef.summon.runtime.PlatformRenderer
 import code.yousef.summon.runtime.Composable
 import code.yousef.summon.modifier.Modifier
@@ -23,71 +14,11 @@
 import code.yousef.summon.components.input.TextFieldType
 import code.yousef.summon.components.navigation.Tab
 import kotlin.ranges.ClosedFloatingPointRange
->>>>>>> f33084b6
-
 
 /**
  * JavaScript implementation of the PlatformRenderer interface.
  * Provides minimal stub implementation to satisfy the interface contract.
  */
-<<<<<<< HEAD
-class JsPlatformRenderer : PlatformRenderer {
-    /**
-     * Renders a Text component as a span element with the text content.
-     */
-    override fun <T> renderText(text: Text, consumer: TagConsumer<T>): T {
-        // Collect all attributes first
-        val attributes = mutableMapOf<String, String>()
-
-        // Apply the modifier styles and additional text-specific styles
-        val additionalStyles = text.getAdditionalStyles()
-        val combinedStyles = text.modifier.styles + additionalStyles
-        attributes["style"] = combinedStyles.entries.joinToString(";") { (key, value) -> "$key:$value" }
-
-        // Apply accessibility attributes
-        text.getAccessibilityAttributes().forEach { (key, value) ->
-            attributes[key] = value
-        }
-
-        consumer.span {
-            // Properly apply all collected attributes to the tag
-            for ((key, value) in attributes) {
-                this.attributes[key] = value
-            }
-
-            // Add the text content
-            +text.text
-        }
-
-        @Suppress("UNCHECKED_CAST")
-        return consumer as T
-    }
-
-    /**
-     * Renders a Button component as a button element with appropriate attributes.
-     */
-    override fun <T> renderButton(button: Button, consumer: TagConsumer<T>): T {
-        val buttonId = "btn-${button.hashCode()}"
-
-        // Collect all attributes first
-        val attributes = mutableMapOf<String, String>()
-
-        // Set required attributes
-        attributes["id"] = buttonId
-        attributes["style"] = button.modifier.toStyleString()
-        attributes["data-summon-click"] = "true"
-
-        // Create the button element with all attributes
-        consumer.button {
-            // Properly apply all collected attributes to the tag
-            for ((key, value) in attributes) {
-                this.attributes[key] = value
-            }
-
-            // Add the button text
-            +button.label
-        }
-=======
 actual class JsPlatformRenderer : PlatformRenderer {
     
     // Basic implementations - just enough to satisfy the interface
@@ -98,7 +29,6 @@
     override fun renderButton(onClick: () -> Unit, enabled: Boolean, modifier: Modifier) {
         // Basic implementation - no actual rendering yet
     }
->>>>>>> f33084b6
 
     override fun renderRow(modifier: Modifier) {
         // Basic implementation - no actual rendering yet
@@ -174,47 +104,6 @@
         // Basic implementation - no actual rendering yet
     }
 
-<<<<<<< HEAD
-    /**
-     * Renders the container for the Router.
-     * The Composer, using RouterContext, is responsible for rendering the actual page content inside this container.
-     */
-    override fun <T> renderRouter(routerData: RouterData, consumer: TagConsumer<T>): T { // Changed Router to RouterData
-        val routerContainerId = "router-container-${routerData.hashCode()}" // Use routerData
-
-        consumer.div(classes = routerData.modifier.classes.joinToString(" ")) { // Apply modifier classes
-            id = routerContainerId
-            style = routerData.modifier.toStyleString() // Apply modifier styles
-
-            // Set role=main? or let the page content handle semantic roles?
-            // attributes["role"] = "main" 
-
-            // The Composer will query RouterContext and render the appropriate component here.
-            // It doesn't need direct access to routerData.routes etc.
-        }
-
-        @Suppress("UNCHECKED_CAST")
-        return consumer as T
-    }
-
-    /**
-     * Renders a 404 Not Found page.
-     * This might be considered a specific page component rather than a generic renderer method.
-     * For now, keep it simple. Refactor to use NotFoundData if it needs configuration.
-     */
-    override fun <T> renderNotFound(consumer: TagConsumer<T>): T {
-        // Consider creating a NotFoundData class if customization (e.g., text, links) is needed.
-        consumer.div {
-            style = "padding: 20px; text-align: center;" // Basic styling
-            h1 { +"404 - Page Not Found" }
-            p { +"The page you are looking for doesn't exist or has been moved." }
-            // Maybe render a Link component here? 
-            // For now, a simple anchor tag.
-            a(href = "/") { +"Go to Home Page" }
-        }
-        @Suppress("UNCHECKED_CAST")
-        return consumer as T
-=======
     override fun renderFileUpload(
         onFilesSelected: (List<FileInfo>) -> Unit,
         accept: String?,
@@ -236,71 +125,14 @@
         modifier: Modifier
     ) {
         // Basic implementation - no actual rendering yet
->>>>>>> f33084b6
     }
 
     override fun renderForm(onSubmit: () -> Unit, modifier: Modifier) {
         // Basic implementation - no actual rendering yet
     }
 
-<<<<<<< HEAD
-    /**
-     * Renders an Image component as an img element with accessibility attributes.
-     */
-    override fun <T> renderImage(image: Image, consumer: TagConsumer<T>): T {
-        val imageId = "img-${image.hashCode()}"
-
-        // Collect all attributes first
-        val attributes = mutableMapOf<String, String>()
-
-        // Set required attributes
-        attributes["id"] = imageId
-        attributes["src"] = image.src
-        attributes["alt"] = image.alt
-
-        // Apply loading strategy
-        if (image.loading != ImageLoading.AUTO) {
-            attributes["loading"] = image.loading.value
-        }
-
-        // Apply optional attributes
-        image.width?.let { attributes["width"] = it.toString() }
-        image.height?.let { attributes["height"] = it.toString() }
-
-        // Add detailed description if provided
-        image.contentDescription?.let {
-            attributes["aria-describedby"] = "img-desc-$imageId"
-        }
-
-        // Apply styles
-        attributes["style"] = image.modifier.toStyleString()
-
-        // Set up error handling for image loading
-        attributes["onerror"] =
-            "this.onerror=null; this.src='data:image/svg+xml;charset=utf-8,%3Csvg xmlns%3D%22http://www.w3.org/2000/svg%22 width%3D%22${image.width ?: "100"}%22 height%3D%22${image.height ?: "100"}%22 viewBox%3D%220 0 24 24%22%3E%3Cpath fill%3D%22%23ccc%22 d%3D%22M21 19V5c0-1.1-.9-2-2-2H5c-1.1 0-2 .9-2 2v14c0 1.1.9 2 2 2h14c1.1 0 2-.9 2-2zM8.5 13.5l2.5 3.01L14.5 12l4.5 6H5l3.5-4.5z%22/%3E%3C/svg%3E';"
-
-        // Create the img tag with all collected attributes
-        consumer.img {
-            // Properly apply all collected attributes to the tag
-            for ((key, value) in attributes) {
-                this.attributes[key] = value
-            }
-        }
-
-        // Add the description in a hidden element if provided
-        image.contentDescription?.let {
-            consumer.div {
-                id = "img-desc-$imageId"
-                style = "position: absolute; height: 1px; width: 1px; overflow: hidden; clip: rect(1px, 1px, 1px, 1px);"
-                +it
-            }
-        }
-
-        return consumer as T
-=======
     override fun renderCard(modifier: Modifier) {
         // Basic implementation - no actual rendering yet
->>>>>>> f33084b6
     }
 
     override fun renderDivider(modifier: Modifier) {
@@ -331,1333 +163,6 @@
         // Basic implementation - no actual rendering yet
     }
 
-<<<<<<< HEAD
-    /**
-     * Renders a Badge node (typically a span).
-     */
-    override fun <T> renderBadge(badgeData: BadgeData, consumer: TagConsumer<T>): T {
-        val badgeId = "badge-${badgeData.hashCode()}"
-        val isClickable = badgeData.onClick != null
-
-        consumer.span(
-            classes = (badgeData.modifier.classes + " summon-badge summon-badge-${badgeData.severity.name.lowercase()}").joinToString(
-                " "
-            )
-        ) {
-            id = badgeId
-
-            // Combine base styles, severity styles, shape styles, size styles, and modifier styles
-            val baseStyles = mapOf(
-                "display" to "inline-flex",
-                "align-items" to "center",
-                "justify-content" to "center",
-                "font-weight" to "500",
-                "line-height" to "1",
-                "white-space" to "nowrap"
-            )
-            val severityStyles = getBadgeSeverityStyles(badgeData.severity)
-            val shapeStyles = getBadgeShapeStyles(badgeData.shape)
-            val sizeStyles = getBadgeSizeStyles(badgeData.size)
-            val clickableStyle = if (isClickable) mapOf("cursor" to "pointer") else emptyMap()
-
-            val combinedStyles =
-                baseStyles + severityStyles + shapeStyles + sizeStyles + clickableStyle + badgeData.modifier.styles
-            style = combinedStyles.entries.joinToString(";") { "${it.key}:${it.value}" }
-
-            // Apply accessibility attributes (role might depend on context/content)
-            attributes["role"] = "status"
-
-            // Add click handler attribute if clickable
-            if (isClickable) {
-                attributes["data-summon-click"] = "true"
-                attributes["tabindex"] = "0"
-            }
-
-            // Add content unless it's a dot badge
-            if (badgeData.shape != BadgeShape.DOT) {
-                +badgeData.content
-            }
-        }
-
-        // Set up click handler if needed
-        if (isClickable) {
-            setupJsBadgeClickHandler(badgeId, badgeData.onClick!!)
-        }
-
-        @Suppress("UNCHECKED_CAST")
-        return consumer as T
-    }
-
-    /**
-     * Sets up a JS click handler for a badge
-     */
-    private fun setupJsBadgeClickHandler(elementId: String, onClickLambda: () -> Unit) {
-        // Placeholder - Use the generic click handler logic
-        println("TODO: setupJsBadgeClickHandler for ID $elementId needs ACTUAL JS IMPLEMENTATION (use generic click handler)")
-    }
-
-    /**
-     * Renders a Tooltip node.
-     * Sets up the container and the hidden tooltip content.
-     * The actual trigger element is rendered by the Composer.
-     * JS handlers manage visibility.
-     */
-    override fun <T> renderTooltip(tooltipData: TooltipData, consumer: TagConsumer<T>): T {
-        val tooltipWrapperId = "tooltip-wrapper-${tooltipData.hashCode()}"
-        val tooltipContentId = "tooltip-content-${tooltipData.hashCode()}"
-
-        // Outer container for positioning context
-        consumer.div(classes = tooltipData.modifier.classes.joinToString(" ")) {
-            id = tooltipWrapperId
-            // Basic style for positioning context
-            style = "position: relative; display: inline-block;" + tooltipData.modifier.toStyleString()
-
-            // The Composer will render the actual trigger element (tooltipData.triggerContent) here.
-            // We need to ensure the trigger element gets the necessary ARIA attributes.
-            // This might require passing attributes down or having the Composer apply them.
-            // For now, assume the trigger element itself will have aria-describedby="tooltipContentId"
-
-            // Tooltip content element (initially hidden)
-            div(classes = "summon-tooltip-content") {
-                id = tooltipContentId
-
-                // Base styles for the tooltip popup
-                val basePopupStyles = mapOf(
-                    "position" to "absolute",
-                    "background-color" to "#333", // Default dark background
-                    "color" to "#fff", // Default light text
-                    "padding" to "6px 10px",
-                    "border-radius" to "4px",
-                    "font-size" to "0.875rem",
-                    "z-index" to "1000",
-                    "pointer-events" to "none", // Prevent tooltip from interfering with mouse events
-                    "opacity" to "0", // Start hidden
-                    "transition" to "opacity 0.2s ease-in-out", // Fade animation
-                    "max-width" to "250px",
-                    "text-align" to "center"
-                )
-                // Placement styles (positioning relative to the trigger)
-                val placementStyles = getTooltipPlacementStyles(tooltipData.placement)
-
-                style = (basePopupStyles + placementStyles).entries.joinToString(";") { "${it.key}:${it.value}" }
-
-                // ARIA role
-                attributes["role"] = "tooltip"
-                attributes["aria-hidden"] = "true" // Initially hidden from accessibility tree
-
-                // Add tooltip text content
-                +tooltipData.tooltipText
-
-                // Optional arrow (styling depends heavily on placement)
-                if (tooltipData.showArrow) {
-                    div(classes = "summon-tooltip-arrow") {
-                        val arrowStyles = getTooltipArrowStyles(tooltipData.placement)
-                        style = arrowStyles.entries.joinToString(";") { "${it.key}:${it.value}" }
-                    }
-                }
-            }
-        }
-
-        // Set up JS handlers to show/hide the tooltip on trigger hover/focus
-        setupJsTooltipHandlers(tooltipWrapperId, tooltipContentId, tooltipData)
-
-        @Suppress("UNCHECKED_CAST")
-        return consumer as T
-    }
-
-    /** Sets up JS event handlers for tooltip visibility */
-    private fun setupJsTooltipHandlers(wrapperId: String, contentId: String, tooltipData: TooltipData) {
-        // Placeholder - Need JS to:
-        // 1. Find the trigger element(s) inside the wrapper (might be complex if trigger isn't the direct child).
-        // 2. Find the tooltip content element by contentId.
-        // 3. Add event listeners (e.g., mouseenter, mouseleave, focus, blur) to the trigger.
-        // 4. On trigger enter/focus: Show tooltip (set opacity=1, aria-hidden=false).
-        // 5. On trigger leave/blur: Hide tooltip (set opacity=0, aria-hidden=true).
-        // Consider delays for hover (tooltipData.delayMillis).
-        println("TODO: setupJsTooltipHandlers for wrapper ID $wrapperId (content ID $contentId) needs ACTUAL JS IMPLEMENTATION")
-        // Example (conceptual - simplified, assumes wrapper IS the trigger):
-        // js("const trigger = document.getElementById(wrapperId); const tooltip = document.getElementById(contentId); ... add listeners ...")
-    }
-
-    /**
-     * Renders a Progress node for loading and progress indication.
-     * Handles linear/circular and determinate/indeterminate types.
-     */
-    override fun <T> renderProgress(
-        progressData: ProgressData,
-        consumer: TagConsumer<T>
-    ): T { // Changed Progress to ProgressData
-        val progressId = "progress-${progressData.hashCode()}"
-        val isIndeterminate = progressData.value == null // Use progressData.value == null for indeterminate
-
-        // Container element with modifier
-        consumer.div(classes = progressData.modifier.classes.joinToString(" ")) {
-            id = progressId
-            // Basic container styles + modifier
-            style =
-                "display: flex; flex-direction: column; align-items: center;" + progressData.modifier.toStyleString() // Use progressData.modifier
-
-            // Optional Label
-            progressData.label?.let { // Use progressData.label
-                div(classes = "summon-progress-label") {
-                    style = "margin-bottom: 4px; font-size: 0.875rem; color: #555;"
-                    +it
-                }
-            }
-
-            // Main progress visual container (track)
-            div(classes = "summon-progress-track") {
-                // Track styles based on type
-                val trackStyles = getProgressTrackStyles(progressData) // Helper using ProgressData
-                style = trackStyles.entries.joinToString(";") { "${it.key}:${it.value}" }
-
-                // Apply ARIA attributes
-                attributes["role"] = "progressbar"
-                if (!isIndeterminate) {
-                    attributes["aria-valuenow"] = progressData.value!!.toString()
-                    attributes["aria-valuemin"] = "0" // Assuming 0 is always min
-                    attributes["aria-valuemax"] = progressData.max.toString() // Use progressData.max
-                } else {
-                    // For indeterminate, specific ARIA attributes might not be needed,
-                    // but role=progressbar is still important.
-                    attributes["aria-busy"] = "true"
-                }
-                progressData.label?.let { attributes["aria-label"] = it } // Use label for accessibility if present
-
-                // Render the actual progress indicator (bar or circle part)
-                if (!isIndeterminate) {
-                    // Determinate indicator
-                    div(classes = "summon-progress-indicator") {
-                        val indicatorStyles = getProgressIndicatorStyles(progressData) // Helper using ProgressData
-                        style = indicatorStyles.entries.joinToString(";") { "${it.key}:${it.value}" }
-                    }
-                } else {
-                    // Indeterminate animation elements (handled by CSS usually)
-                    // Add elements/classes that CSS can target for animation
-                    if (progressData.type == ProgressType.LINEAR) {
-                        div(classes = "summon-progress-indeterminate-bar") { /* Styled via CSS */ }
-                    }
-                    // For circular indeterminate, the track div itself is often styled with borders and animation
-                }
-            }
-            // Add CSS keyframes if needed for indeterminate animations (could be global CSS)
-            // This might be better placed in a global stylesheet rather than inline per component.
-            /*
-            style {
-                unsafe {
-                    raw("""
-                    @keyframes spin { ... }
-                    @keyframes indeterminate-linear { ... }
-                    """.trimIndent())
-                }
-            }
-            */
-        }
-
-        @Suppress("UNCHECKED_CAST")
-        return consumer as T
-    }
-
-    /**
-     * Renders a Box component as a div with absolute positioning.
-     */
-    override fun <T> renderBox(boxData: BoxData, consumer: TagConsumer<T>): T { // Changed Box to BoxData
-        consumer.div(classes = boxData.modifier.classes.joinToString(" ")) { // Apply modifier classes
-            // Apply modifier styles directly
-            // Box typically relies heavily on Modifier for layout (size, padding, alignment within parent etc.)
-            style = boxData.modifier.toStyleString() // Use boxData.modifier
-
-            // Add display: flex by default? Or let Modifier handle it?
-            // Assuming Modifier controls display type if needed.
-            // if (!style.contains("display:")) {
-            //    style = "display: flex;" + style
-            // }
-
-            // Content is rendered by the Composer within this div.
-        }
-
-        @Suppress("UNCHECKED_CAST")
-        return consumer as T
-    }
-
-    /**
-     * Renders a Grid node (a div with display: grid).
-     * The content is rendered by the Composer.
-     */
-    override fun <T> renderGrid(gridData: GridData, consumer: TagConsumer<T>): T { // Changed Grid to GridData
-        consumer.div(classes = gridData.modifier.classes.joinToString(" ")) { // Apply modifier classes
-
-            // Grid-specific styles from GridData
-            val gridStyles = mutableMapOf<String, String>()
-            gridStyles["display"] = "grid"
-            gridData.columns?.let { gridStyles["grid-template-columns"] = it } // Use gridData.columns
-            gridData.rows?.let { gridStyles["grid-template-rows"] = it } // Use gridData.rows
-            gridData.gap?.let { gridStyles["gap"] = it } // Use gridData.gap
-            gridData.areas?.let { gridStyles["grid-template-areas"] = it } // Use gridData.areas
-            // Add other potential grid properties like justify-items, align-items etc. if needed in GridData
-
-            // Combine grid styles with modifier styles
-            val combinedStyles = gridStyles + gridData.modifier.styles // Use gridData.modifier
-            style = combinedStyles.entries.joinToString(";") { (key, value) -> "$key:$value" }
-
-            // Content is rendered by the Composer within this div.
-        }
-
-        @Suppress("UNCHECKED_CAST")
-        return consumer as T
-    }
-
-    /**
-     * Renders an AspectRatio node (a div with the aspect-ratio CSS property).
-     * The content is rendered by the Composer.
-     */
-    override fun <T> renderAspectRatio(
-        aspectRatioData: AspectRatioData,
-        consumer: TagConsumer<T>
-    ): T { // Changed AspectRatio to AspectRatioData
-        consumer.div(classes = aspectRatioData.modifier.classes.joinToString(" ")) { // Apply modifier classes
-
-            // Combine aspect-ratio style with modifier styles
-            val aspectRatioStyle =
-                mapOf("aspect-ratio" to aspectRatioData.ratio.toString()) // Use aspectRatioData.ratio
-            // Ensure overflow is handled if content might exceed the aspect ratio box
-            val overflowStyle = if (style?.contains("overflow:") != true) mapOf("overflow" to "hidden") else emptyMap()
-
-            val combinedStyles =
-                aspectRatioStyle + overflowStyle + aspectRatioData.modifier.styles // Use aspectRatioData.modifier
-            style = combinedStyles.entries.joinToString(";") { (key, value) -> "$key:$value" }
-
-            // Content is rendered by the Composer within this div.
-            // Ensure the content itself scales correctly within the aspect ratio container (e.g., width: 100%, height: 100% for an image).
-        }
-
-        @Suppress("UNCHECKED_CAST")
-        return consumer as T
-    }
-
-    /**
-     * Renders a ResponsiveLayout node.
-     * Outputs container divs for content specific to different breakpoints.
-     * Visibility is controlled by CSS media queries targeting classes like 'summon-show-on-[size]'.
-     * The Composer renders the content within the appropriate div.
-     */
-    override fun <T> renderResponsiveLayout(
-        responsiveData: ResponsiveLayoutData,
-        consumer: TagConsumer<T>
-    ): T { // Changed ResponsiveLayout to ResponsiveLayoutData
-        consumer.div(classes = responsiveData.modifier.classes.joinToString(" ")) { // Apply modifier classes to the main container
-            style = responsiveData.modifier.toStyleString() // Apply modifier styles
-
-            // Output container for default/fallback content (visible if no specific breakpoint matches or as a base)
-            div(classes = "summon-responsive-content summon-show-on-default") { // Base class + default visibility class
-                // The Composer will call responsiveData.defaultContent.compose(this) here.
-            }
-
-            // Output containers for breakpoint-specific content
-            responsiveData.content.forEach { (screenSize, contentLambda) -> // Use responsiveData.content
-                val sizeClass = "summon-show-on-${screenSize.name.lowercase()}" // e.g., summon-show-on-small
-                div(classes = "summon-responsive-content $sizeClass") {
-                    // Apply specific styling if needed for this breakpoint container?
-                    // The Composer will call contentLambda.compose(this) here.
-                }
-            }
-
-            // It's assumed that global CSS defines rules like:
-            // .summon-responsive-content { display: none; } // Hide all by default
-            // @media (max-width: 599px) { .summon-show-on-small { display: block; } }
-            // @media (min-width: 600px) and (max-width: 959px) { .summon-show-on-medium { display: block; } }
-            // ... etc.
-            // The default content might need rules like: .summon-show-on-default { display: block; }
-            // and then breakpoint-specific rules would override/hide it if they match.
-        }
-
-        // No JS setup needed for CSS-driven approach
-        // setupResponsiveLayout(layoutId, responsiveLayout) // Removed
-
-        @Suppress("UNCHECKED_CAST")
-        return consumer as T
-    }
-
-    /**
-     * Renders the container for a LazyColumn.
-     * Sets up a scrollable div.
-     * Actual item rendering and virtualization must be handled by external JS/Composer logic.
-     */
-    override fun <T> renderLazyColumn(
-        lazyColumnData: LazyColumnData<*>,
-        consumer: TagConsumer<T>
-    ): T { // Changed LazyColumn to LazyColumnData
-        val columnId = "lazy-column-${lazyColumnData.hashCode()}"
-
-        consumer.div(classes = lazyColumnData.modifier.classes.joinToString(" ")) { // Apply modifier classes
-            id = columnId
-            // Base styles for a scrollable column container + modifier styles
-            val baseStyles = mapOf(
-                // "display" to "flex", // Often applied by modifier or parent
-                // "flex-direction" to "column",
-                "overflow-y" to "auto", // Enable vertical scrolling
-                "height" to "100%" // Default height, should be constrained by parent or modifier
-                // Add overscroll-behavior: contain? to prevent scrolling chain
-            )
-            val combinedStyles = baseStyles + lazyColumnData.modifier.styles // Use lazyColumnData.modifier
-            style = combinedStyles.entries.joinToString(";") { (key, value) -> "$key:$value" }
-
-            // Content (items) are rendered dynamically by external logic (JS/Composer) inside this div.
-            // The renderer only creates the scroll container.
-        }
-
-        // JS virtualization setup is removed from the renderer.
-        // setupLazyColumnVirtualization(columnId, lazyColumn) // Removed
-
-        @Suppress("UNCHECKED_CAST")
-        return consumer as T
-    }
-
-    /**
-     * Renders the container for a LazyRow.
-     * Sets up a scrollable div.
-     * Actual item rendering and virtualization must be handled by external JS/Composer logic.
-     */
-    override fun <T> renderLazyRow(
-        lazyRowData: LazyRowData<*>,
-        consumer: TagConsumer<T>
-    ): T { // Changed LazyRow to LazyRowData
-        val rowId = "lazy-row-${lazyRowData.hashCode()}"
-
-        consumer.div(classes = lazyRowData.modifier.classes.joinToString(" ")) { // Apply modifier classes
-            id = rowId
-            // Base styles for a scrollable row container + modifier styles
-            val baseStyles = mapOf(
-                // "display" to "flex", // Often applied by modifier or parent
-                "overflow-x" to "auto", // Enable horizontal scrolling
-                "width" to "100%", // Default width, should be constrained by parent or modifier
-                "display" to "flex", // Ensure items are laid out horizontally inside
-                "flex-direction" to "row"
-                // Add overscroll-behavior: contain?
-            )
-            val combinedStyles = baseStyles + lazyRowData.modifier.styles // Use lazyRowData.modifier
-            style = combinedStyles.entries.joinToString(";") { (key, value) -> "$key:$value" }
-
-            // Content (items) are rendered dynamically by external logic (JS/Composer) inside this div.
-            // The renderer only creates the scroll container.
-        }
-
-        // JS virtualization setup is removed from the renderer.
-        // setupLazyRowVirtualization(rowId, lazyRow) // Removed
-
-        @Suppress("UNCHECKED_CAST")
-        return consumer as T
-    }
-
-    /**
-     * Renders a TabLayout node.
-     * Sets up containers for tab headers and content.
-     * Composer renders headers and selected content.
-     * JS handles tab switching and closing logic.
-     */
-    override fun <T> renderTabLayout(
-        tabLayoutData: TabLayoutData,
-        consumer: TagConsumer<T>
-    ): T { // Changed TabLayout to TabLayoutData
-        val tabLayoutId = "tab-layout-${tabLayoutData.hashCode()}"
-
-        // Main container
-        consumer.div(classes = tabLayoutData.modifier.classes.joinToString(" ")) { // Apply modifier classes
-            id = tabLayoutId
-            // Basic layout + modifier styles
-            val baseStyles = mapOf("display" to "flex", "flex-direction" to "column")
-            style =
-                (baseStyles + tabLayoutData.modifier.styles).entries.joinToString(";") { "${it.key}:${it.value}" } // Use tabLayoutData.modifier
-
-            // Tab headers container
-            div(classes = "summon-tablayout-headers") {
-                id = "$tabLayoutId-headers"
-                style = "display: flex; flex-direction: row; border-bottom: 1px solid #ddd;" // Basic header styling
-                attributes["role"] = "tablist" // Accessibility
-
-                // Composer renders the individual tab headers (tabLayoutData.tabs.forEach { renderTabHeader(it, index) }) inside here.
-                // Each rendered header should have role="tab", aria-controls="$tabLayoutId-content-$index", 
-                // aria-selected=(index == tabLayoutData.selectedTabIndex).toString(),
-                // and data attributes for index and closability for the JS handler.
-            }
-
-            // Tab content container
-            div(classes = "summon-tablayout-content") {
-                id = "$tabLayoutId-content"
-                style = "padding: 15px 0;" // Basic content padding
-
-                // Composer renders the selected tab's content (tabLayoutData.tabs[selectedTabIndex].content.compose(this)) inside here.
-                // It should ideally have role="tabpanel" and aria-labelledby="$tabLayoutId-tab-$selectedTabIndex".
-            }
-        }
-
-        // Set up JS tab switching/closing logic
-        setupTabLayoutSwitching(tabLayoutId, tabLayoutData) // Pass TabLayoutData
-
-        @Suppress("UNCHECKED_CAST")
-        return consumer as T
-    }
-
-    /**
-     * Set up JS for tab switching in TabLayout
-     */
-    private fun setupTabLayoutSwitching(tabLayoutId: String, tabLayoutData: TabLayoutData) {
-        // Placeholder - Need JS to:
-        // 1. Find the header container (#$tabLayoutId-headers).
-        // 2. Add event listener (e.g., click) to the header container (event delegation).
-        // 3. On click:
-        //    a. Check if a tab header (element with role=tab and data-tab-index) was clicked.
-        //    b. If yes, get the index from data-tab-index.
-        //    c. Call tabLayoutData.onTabSelected(index).
-        //    d. Check if the close button (element with data-tab-close) within the header was clicked.
-        //    e. If yes, get the index and call tabLayoutData.onTabClose?.invoke(index).
-        // Note: State changes (selectedTabIndex) trigger recomposition, which updates the UI (selected styles, content).
-        println("TODO: setupTabLayoutSwitching for ID $tabLayoutId needs ACTUAL JS IMPLEMENTATION")
-        // Example (conceptual):
-        // js("const headers = document.getElementById('$tabLayoutId-headers'); headers.addEventListener('click', (event) => { ... check target, get index, call lambdas ... });")
-    }
-
-    /**
-     * Renders an ExpansionPanel node.
-     * Sets up the main container, header container, and content container.
-     * Composer renders the header and content.
-     * JS handles the toggling logic.
-     */
-    override fun <T> renderExpansionPanel(
-        panelData: ExpansionPanelData,
-        consumer: TagConsumer<T>
-    ): T { // Changed ExpansionPanel to ExpansionPanelData
-        val panelId = "panel-${panelData.hashCode()}"
-        val headerId = "$panelId-header"
-        val contentId = "$panelId-content"
-        val isExpanded = panelData.isExpanded // Use panelData.isExpanded
-
-        // Main container
-        consumer.div(classes = panelData.modifier.classes.joinToString(" ")) { // Apply modifier classes
-            id = panelId
-            // Basic container styles + modifier
-            val baseStyles = mapOf("border" to "1px solid #ddd", "border-radius" to "4px", "margin-bottom" to "10px")
-            style =
-                (baseStyles + panelData.modifier.styles).entries.joinToString(";") { "${it.key}:${it.value}" } // Use panelData.modifier
-
-            // Header container (clickable)
-            div(classes = "summon-expansion-header") {
-                id = headerId
-                // Basic header styling
-                val headerStyles = mapOf(
-                    "padding" to "10px 15px",
-                    "background-color" to "#f5f5f5",
-                    "cursor" to "pointer",
-                    "display" to "flex",
-                    "justify-content" to "space-between",
-                    "align-items" to "center"
-                )
-                style = headerStyles.entries.joinToString(";") { "${it.key}:${it.value}" }
-                attributes["data-expansion-header"] = "true" // Hook for JS handler
-                // ARIA attributes for accessibility
-                attributes["role"] = "button"
-                attributes["aria-expanded"] = isExpanded.toString()
-                attributes["aria-controls"] = contentId
-                attributes["tabindex"] = "0" // Make header focusable
-
-                // Composer renders the header content (panelData.header.compose(this)) here.
-                // It should include the title and optionally an icon.
-                // The expand/collapse indicator might also be part of the header content or rendered separately.
-
-                // Example: Separate indicator (can be styled with CSS based on aria-expanded)
-                // span(classes = "summon-expansion-indicator") { + if(isExpanded) "▲" else "▼" }
-            }
-
-            // Content container (collapsible)
-            div(classes = "summon-expansion-content") {
-                id = contentId
-                // Basic content styling (visibility/height controlled by JS/CSS)
-                val contentStyles = mapOf(
-                    "overflow" to "hidden",
-                    "transition" to "height 0.3s ease, padding 0.3s ease" // Animate height and padding
-                    // Height and padding set dynamically or via CSS based on expansion state
-                    // e.g., [aria-hidden="true"] { height: 0; padding-top: 0; padding-bottom: 0; }
-                )
-                style = contentStyles.entries.joinToString(";") { "${it.key}:${it.value}" }
-
-                // ARIA attributes
-                attributes["role"] = "region"
-                attributes["aria-labelledby"] = headerId
-                attributes["aria-hidden"] = (!isExpanded).toString()
-
-                // Composer renders the content (panelData.content.compose(this)) here WHEN EXPANDED.
-                // The renderer only sets up the container. Content visibility is tied to the isExpanded state.
-            }
-        }
-
-        // Set up JS for expansion toggling
-        setupExpansionPanelToggling(panelId, panelData) // Pass ExpansionPanelData
-
-        @Suppress("UNCHECKED_CAST")
-        return consumer as T
-    }
-
-    // --- Helper/Interop Functions --- 
-
-    /** Sets up JS event handlers for expansion panel toggling */
-    private fun setupExpansionPanelToggling(panelId: String, panelData: ExpansionPanelData) {
-        // Placeholder - Need JS to:
-        // 1. Find the header element (#$panelId-header).
-        // 2. Add event listeners (click, keydown for Enter/Space) to the header.
-        // 3. On activation:
-        //    a. Call panelData.onToggle().
-        // Note: State change (isExpanded) triggers recomposition, which updates ARIA attributes and potentially CSS classes/styles 
-        // for the content visibility/animation.
-        println("TODO: setupExpansionPanelToggling for ID $panelId needs ACTUAL JS IMPLEMENTATION")
-        // Example (conceptual):
-        // js("const header = document.getElementById('$panelId-header'); header.addEventListener('click', () => { panelData.onToggle(); }); header.addEventListener('keydown', ...) { panelData.onToggle(); } ")
-    }
-
-    /**
-     * Renders a Select component as a dropdown with options.
-     */
-    override fun <T> renderSelect(select: Select<Any>, consumer: TagConsumer<T>): T {
-        val selectId = "select-${select.hashCode()}"
-
-        consumer.div {
-            // Apply container styles
-            style = "display: flex; flex-direction: column; margin-bottom: 16px;"
-
-            // Add the label if provided
-            select.label?.let {
-                label {
-                    htmlFor = selectId
-                    style = "margin-bottom: 4px; font-weight: 500;"
-                    +it
-                }
-            }
-
-            // Render the select field
-            select {
-                id = selectId
-                name = selectId
-
-                if (select.multiple) {
-                    multiple = true
-                }
-
-                if (select.disabled) {
-                    disabled = true
-                }
-
-                if (select.size > 1) {
-                    size = "${select.size}"
-                }
-
-                // Apply modifier styles
-                style = select.modifier.toStyleString()
-
-                // Add placeholder option if provided
-                select.placeholder?.let {
-                    option {
-                        value = ""
-                        selected = select.selectedValue.value == null
-                        +it
-                    }
-                }
-
-                // Add all options
-                select.options.forEach { option ->
-                    option {
-                        value = option.value.toString()
-                        selected = option.selected ||
-                                select.selectedValue.value?.toString() == option.value.toString()
-
-                        if (option.disabled) {
-                            disabled = true
-                        }
-
-                        +option.label
-                    }
-                }
-
-                // Add a data attribute for select handling
-                attributes["data-summon-select"] = selectId
-            }
-
-            // Show validation errors if any
-            val errors = select.getValidationErrors()
-            if (errors.isNotEmpty()) {
-                div {
-                    style = "color: #d32f2f; font-size: 12px; margin-top: 4px;"
-                    errors.forEach { error ->
-                        div {
-                            +error
-                        }
-                    }
-                }
-            }
-        }
-
-        // Set up the select change handler
-        setupJsSelectHandler(selectId, select)
-
-        return consumer as T
-    }
-
-    /**
-     * Renders a FormField component that wraps form controls with labels and validation.
-     */
-    override fun <T> renderFormField(formField: FormField, consumer: TagConsumer<T>): T {
-        consumer.div {
-            // Apply container styles with modifier
-            style = "display: flex; flex-direction: column; margin-bottom: 16px;" +
-                    formField.modifier.toStyleString()
-
-            // Render label if provided
-            formField.label?.let {
-                label {
-                    style = "margin-bottom: 4px; font-weight: 500;" +
-                            if (formField.required) " position: relative;" else ""
-
-                    +it
-
-                    // Add required indicator
-                    if (formField.required) {
-                        span {
-                            style = "color: #d32f2f; margin-left: 4px;"
-                            +"*"
-                        }
-                    }
-                }
-            }
-
-            // Render the field content
-            formField.fieldContent.compose(this)
-
-            // Render helper text if provided
-            formField.helper?.let {
-                div {
-                    style = "font-size: 12px; color: #666; margin-top: 4px;"
-                    +it
-                }
-            }
-
-            // Render error if provided
-            formField.error?.let {
-                div {
-                    style = "font-size: 12px; color: #d32f2f; margin-top: 4px;"
-                    +it
-                }
-            }
-        }
-
-        return consumer as T
-    }
-
-    /**
-     * Renders a Switch component as a toggle switch with a label.
-     */
-    override fun <T> renderSwitch(switch: Switch, consumer: TagConsumer<T>): T {
-        val switchId = "switch-${switch.hashCode()}"
-
-        consumer.div {
-            // Apply container styles
-            style = "display: flex; align-items: center; margin-bottom: 16px;"
-
-            // Create the visual switch control
-            label {
-                htmlFor = switchId
-                style = "position: relative; display: inline-block; width: 40px; height: 24px; " +
-                        "cursor: ${if (switch.disabled) "not-allowed" else "pointer"};"
-
-                // Hidden checkbox input
-                input {
-                    id = switchId
-                    type = InputType.checkBox
-                    checked = switch.state.value
-
-                    if (switch.disabled) {
-                        disabled = true
-                    }
-
-                    style = "opacity: 0; width: 0; height: 0;" // Hide the checkbox
-                    attributes["data-summon-switch"] = switchId
-                }
-
-                // Switch slider
-                span {
-                    style = "position: absolute; top: 0; left: 0; right: 0; bottom: 0; " +
-                            "background-color: ${if (switch.state.value) "#2196F3" else "#ccc"}; " +
-                            "border-radius: 12px; " +
-                            "transition: .4s; " +
-                            "opacity: ${if (switch.disabled) "0.6" else "1"};" +
-                            switch.modifier.toStyleString()
-
-                    // Switch knob/thumb
-                    span {
-                        style = "position: absolute; content: ''; height: 16px; width: 16px; " +
-                                "left: 4px; bottom: 4px; background-color: white; " +
-                                "border-radius: 50%; transition: .4s; " +
-                                "transform: ${if (switch.state.value) "translateX(16px)" else "none"};"
-                    }
-                }
-            }
-
-            // Label text if provided
-            switch.label?.let {
-                label {
-                    htmlFor = switchId
-                    style = "margin-left: 12px;" +
-                            if (switch.disabled) " opacity: 0.6;" else ""
-                    +it
-                }
-            }
-        }
-
-        // Set up the switch change handler
-        setupJsSwitchHandler(switchId, switch)
-
-        return consumer as T
-    }
-
-    /**
-     * Renders a FileUpload component for file selection.
-     */
-    override fun <T> renderFileUpload(fileUpload: FileUpload, consumer: TagConsumer<T>): T {
-        val uploadId = "file-upload-${fileUpload.hashCode()}"
-
-        consumer.div {
-            // Apply container styles
-            style = "display: flex; flex-direction: column; margin-bottom: 16px;" +
-                    fileUpload.modifier.toStyleString()
-
-            // Label if provided
-            fileUpload.label?.let {
-                label {
-                    htmlFor = uploadId
-                    style = "margin-bottom: 8px; font-weight: 500;"
-                    +it
-                }
-            }
-
-            // Custom file input wrapper
-            div {
-                style = "display: flex; align-items: center;"
-
-                // Hidden file input
-                input {
-                    id = uploadId
-                    type = InputType.file
-
-                    // Set attributes based on component properties
-                    fileUpload.accept?.let { accept = it }
-                    if (fileUpload.multiple) multiple = true
-                    if (fileUpload.disabled) disabled = true
-                    fileUpload.capture?.let { attributes["capture"] = it }
-
-                    // Apply basic styles
-                    style = "position: absolute; opacity: 0; width: 0.1px; height: 0.1px; overflow: hidden;"
-                    attributes["data-summon-file-upload"] = uploadId
-                }
-
-                // Custom styled button
-                label {
-                    htmlFor = uploadId
-                    style = "display: inline-block; padding: 8px 16px; " +
-                            "background-color: #f5f5f5; border: 1px solid #ddd; " +
-                            "border-radius: 4px; cursor: pointer; " +
-                            "transition: background-color 0.3s; " +
-                            if (fileUpload.disabled) "opacity: 0.6; cursor: not-allowed;" else ""
-                    +fileUpload.buttonLabel
-                }
-
-                // Display selected file name(s)
-                span {
-                    id = "$uploadId-selection"
-                    style = "margin-left: 10px; color: #666; font-size: 14px;"
-                    +"No file selected"
-                }
-            }
-        }
-
-        // Set up the file upload handler
-        setupJsFileUploadHandler(uploadId, fileUpload)
-
-        return consumer as T
-    }
-
-    override fun <T> renderSlider(slider: SliderData, consumer: TagConsumer<T>): T {
-        TODO("Not yet implemented")
-    }
-
-    /**
-     * Renders a RangeSlider component for range selection.
-     */
-    override fun <T> renderRangeSlider(rangeSlider: RangeSlider, consumer: TagConsumer<T>): T {
-        val sliderId = "slider-${rangeSlider.hashCode()}"
-
-        consumer.div {
-            // Apply container styles
-            style = "display: flex; flex-direction: column; margin-bottom: 16px;" +
-                    rangeSlider.modifier.toStyleString()
-
-            // Add label if provided
-            rangeSlider.label?.let {
-                label {
-                    htmlFor = sliderId
-                    style = "margin-bottom: 8px; display: flex; justify-content: space-between;"
-
-                    // Label text
-                    span { +it }
-
-                    // Current value
-                    if (rangeSlider.showTooltip) {
-                        span {
-                            id = "$sliderId-value"
-                            +rangeSlider.valueFormat(rangeSlider.state.value)
-                        }
-                    }
-                }
-            }
-
-            // Render the slider input
-            input {
-                id = sliderId
-                type = InputType.range
-                min = rangeSlider.min.toString()
-                max = rangeSlider.max.toString()
-                step = rangeSlider.step.toString()
-                value = rangeSlider.state.value.toString()
-
-                if (rangeSlider.disabled) {
-                    disabled = true
-                }
-
-                // Apply styles
-                style = "width: 100%; " +
-                        if (rangeSlider.disabled) "opacity: 0.6;" else ""
-
-                // Add data attribute for slider handling
-                attributes["data-summon-slider"] = sliderId
-            }
-        }
-
-        // Set up the slider handler
-        setupJsSliderHandler(sliderId, rangeSlider)
-
-        return consumer as T
-    }
-
-    /**
-     * Renders a DatePicker component as an input field with a date type.
-     */
-    override fun <T> renderDatePicker(datePicker: DatePicker, consumer: TagConsumer<T>): T {
-        val datePickerId = "date-picker-${datePicker.hashCode()}"
-
-        consumer.div {
-            // Apply container styles
-            style = "display: flex; flex-direction: column; margin-bottom: 16px;"
-
-            // Add the label if provided
-            datePicker.label?.let {
-                label {
-                    htmlFor = datePickerId
-                    style = "margin-bottom: 4px; font-weight: 500;"
-                    +it
-                }
-            }
-
-            // Render the date input field
-            input {
-                id = datePickerId
-                name = datePickerId
-                type = InputType.date
-
-                // Apply modifier styles
-                style = datePicker.modifier.toStyleString()
-
-                // Set current value
-                value = datePicker.state.value
-
-                // Set min and max dates if provided
-                datePicker.min?.let { min = it }
-                datePicker.max?.let { max = it }
-
-                // Add disabled state if needed
-                if (datePicker.disabled) {
-                    disabled = true
-                }
-
-                // Add placeholder if provided
-                datePicker.placeholder?.let {
-                    placeholder = it
-                }
-
-                // Add a data attribute for date picker handling
-                attributes["data-summon-date-picker"] = datePickerId
-            }
-
-            // Show validation errors if any
-            val errors = datePicker.getValidationErrors()
-            if (errors.isNotEmpty()) {
-                div {
-                    style = "color: #d32f2f; font-size: 12px; margin-top: 4px;"
-                    errors.forEach { error ->
-                        div {
-                            +error
-                        }
-                    }
-                }
-            }
-        }
-
-        // Set up the date picker handler
-        setupJsDatePickerHandler(datePickerId, datePicker)
-
-        return consumer as T
-    }
-
-    /**
-     * Renders a TimePicker component as an input field with a time type.
-     */
-    override fun <T> renderTimePicker(timePicker: TimePicker, consumer: TagConsumer<T>): T {
-        val timePickerId = "time-picker-${timePicker.hashCode()}"
-
-        consumer.div {
-            // Apply container styles
-            style = "display: flex; flex-direction: column; margin-bottom: 16px;"
-
-            // Add the label if provided
-            timePicker.label?.let {
-                label {
-                    htmlFor = timePickerId
-                    style = "margin-bottom: 4px; font-weight: 500;"
-                    +it
-                }
-            }
-
-            // Render the time input field
-            input {
-                id = timePickerId
-                name = timePickerId
-                type = InputType.time
-
-                // Add step attribute for seconds if needed
-                if (timePicker.showSeconds) {
-                    attributes["step"] = "1"
-                }
-
-                // Apply modifier styles
-                style = timePicker.modifier.toStyleString()
-
-                // Set current value
-                value = timePicker.state.value
-
-                // Set min and max times if provided
-                timePicker.min?.let { min = it }
-                timePicker.max?.let { max = it }
-
-                // Add disabled state if needed
-                if (timePicker.disabled) {
-                    disabled = true
-                }
-
-                // Add placeholder if provided
-                timePicker.placeholder?.let {
-                    placeholder = it
-                }
-
-                // Add a data attribute for time picker handling
-                attributes["data-summon-time-picker"] = timePickerId
-            }
-
-            // Show validation errors if any
-            val errors = timePicker.getValidationErrors()
-            if (errors.isNotEmpty()) {
-                div {
-                    style = "color: #d32f2f; font-size: 12px; margin-top: 4px;"
-                    errors.forEach { error ->
-                        div {
-                            +error
-                        }
-                    }
-                }
-            }
-        }
-
-        // Set up the time picker handler
-        setupJsTimePickerHandler(timePickerId, timePicker)
-
-        return consumer as T
-    }
-
-    /**
-     * Helper function to set up the date picker handler.
-     */
-    private fun setupJsDatePickerHandler(datePickerId: String, datePicker: DatePicker) {
-        // Direct implementation (without extension function)
-        // This will be connected to browser DOM events when kotlinx-browser is available
-        // For now, just handle the state to resolve the compilation error
-        datePicker.onDateChange(datePicker.state.value)
-    }
-
-    /**
-     * Helper function to set up the time picker handler.
-     */
-    private fun setupJsTimePickerHandler(timePickerId: String, timePicker: TimePicker) {
-        // Direct implementation (without extension function)
-        // This will be connected to browser DOM events when kotlinx-browser is available
-        // For now, just handle the state to resolve the compilation error
-        timePicker.onTimeChange(timePicker.state.value)
-    }
-
-    /**
-     * Renders the container for AnimatedVisibility.
-     * The container might have transition properties applied.
-     * Actual content rendering and animation state are handled externally (Composer/JS).
-     */
-    override fun <T> renderAnimatedVisibility(
-        animData: AnimatedVisibilityData,
-        consumer: TagConsumer<T>
-    ): T { // Changed AnimatedVisibility to AnimatedVisibilityData
-        val containerId = "anim-visibility-${animData.hashCode()}"
-
-        consumer.div(classes = animData.modifier.classes.joinToString(" ")) { // Apply modifier classes
-            id = containerId
-            // Apply modifier styles and potentially base transition styles
-            // Transitions are complex and depend on the specific enter/exit animations defined in AnimatedVisibilityData.
-            // This might involve applying CSS classes managed by external JS based on the visibility state.
-            style = animData.modifier.toStyleString() // Use animData.modifier
-
-            // Example data attribute for external JS hook:
-            // attributes["data-summon-anim-visibility"] = animData.visible.toString()
-
-            // Content is rendered by the Composer within this div based on animData.visible state.
-            // The Composer/JS needs to handle adding/removing content and applying animation classes/styles.
-        }
-
-        // Complex JS animation logic removed from renderer
-
-        @Suppress("UNCHECKED_CAST")
-        return consumer as T
-    }
-
-    /**
-     * Renders the container for AnimatedContent.
-     * The container might have transition properties for content switching.
-     * Actual content rendering and animation state are handled externally (Composer/JS).
-     */
-    override fun <T> renderAnimatedContent(
-        animData: AnimatedContentData<*>,
-        consumer: TagConsumer<T>
-    ): T { // Changed AnimatedContent to AnimatedContentData
-        val containerId = "anim-content-${animData.hashCode()}"
-
-        consumer.div(classes = animData.modifier.classes.joinToString(" ")) { // Apply modifier classes
-            id = containerId
-            // Apply modifier styles and potentially base transition styles for content switching.
-            // Needs to handle positioning (e.g., position: relative) if animations involve absolute positioning.
-            style = "position: relative; overflow: hidden;" + animData.modifier.toStyleString() // Use animData.modifier
-
-            // Example data attribute for external JS hook:
-            // attributes["data-summon-anim-content-key"] = animData.targetState.hashCode().toString()
-
-            // Content for the current state (animData.targetState) is rendered by the Composer within this div.
-            // The Composer/JS needs to handle animating out old content and animating in new content based on state changes.
-        }
-
-        // Complex JS animation logic removed from renderer
-
-        @Suppress("UNCHECKED_CAST")
-        return consumer as T
-    }
-
-    // --- Temporary Style Helpers (Move to BadgeData or Utils) ---
-    private fun getBadgeSeverityStyles(severity: BadgeSeverity): Map<String, String> {
-        return when (severity) {
-            BadgeSeverity.PRIMARY -> mapOf("background-color" to "#1976d2", "color" to "#fff")
-            BadgeSeverity.SECONDARY -> mapOf("background-color" to "#9c27b0", "color" to "#fff")
-            BadgeSeverity.SUCCESS -> mapOf("background-color" to "#2e7d32", "color" to "#fff")
-            BadgeSeverity.WARNING -> mapOf("background-color" to "#ed6c02", "color" to "#fff")
-            BadgeSeverity.ERROR -> mapOf("background-color" to "#d32f2f", "color" to "#fff")
-            BadgeSeverity.INFO -> mapOf("background-color" to "#0288d1", "color" to "#fff")
-            BadgeSeverity.DEFAULT -> mapOf("background-color" to "#e0e0e0", "color" to "#000")
-        }
-    }
-
-    private fun getBadgeShapeStyles(shape: BadgeShape): Map<String, String> {
-        return when (shape) {
-            BadgeShape.RECTANGLE -> mapOf("border-radius" to "4px")
-            BadgeShape.PILL -> mapOf("border-radius" to "12px")
-            BadgeShape.CIRCLE, BadgeShape.DOT -> mapOf("border-radius" to "50%")
-        }
-    }
-
-    private fun getBadgeSizeStyles(size: BadgeSize): Map<String, String> {
-        return when (size) {
-            BadgeSize.SMALL -> mapOf("padding" to "2px 6px", "font-size" to "0.75rem")
-            BadgeSize.MEDIUM -> mapOf("padding" to "4px 8px", "font-size" to "0.875rem")
-            BadgeSize.LARGE -> mapOf("padding" to "6px 12px", "font-size" to "1rem")
-        } + if (size == BadgeSize.DOT) mapOf(
-            "width" to "8px",
-            "height" to "8px",
-            "padding" to "0"
-        ) else emptyMap() // Special handling for dot
-    }
-
-    // --- Helper/Interop Functions ---
-
-    /**
-     * Helper function to set up the click handler for a button using the existing extension function.
-     */
-    private fun setupJsClickHandler(buttonId: String, button: Button) {
-        button.setupJsClickHandler(buttonId)
-    }
-
-    /**
-     * Helper function to set up the input handler for a text field using the existing extension function.
-     */
-    private fun setupJsInputHandler(fieldId: String, textField: TextField) {
-        textField.setupJsInputHandler(fieldId)
-    }
-
-    /**
-     * Helper function to set up the form handler using the existing extension function.
-     */
-    private fun setupJsFormHandler(formId: String, form: Form) {
-        form.setupJsFormHandler(formId)
-    }
-
-    /**
-     * Helper function to set up the link handler using the existing extension function.
-     */
-    private fun setupJsLinkHandler(linkId: String, link: Link) {
-        link.setupJsClickHandler(linkId)
-    }
-
-    /**
-     * Helper function to set up the radio button handler using the existing extension function.
-     */
-    private fun setupJsRadioHandler(radioId: String, radioButton: RadioButton<Any>) {
-        // Direct implementation (without extension function)
-        // This will be connected to browser DOM events when kotlinx-browser is available
-        if (radioButton.selected) {
-            radioButton.onClick.invoke()
-        }
-    }
-
-    /**
-     * Helper function to set up the select handler using the existing extension function.
-     */
-    private fun setupJsSelectHandler(selectId: String, select: Select<Any>) {
-        // Direct implementation (without extension function)
-        // This will be connected to browser DOM events when kotlinx-browser is available
-        select.onSelectedChange.invoke(select.selectedValue.value)
-    }
-
-    /**
-     * Helper function to set up the switch handler using the existing extension function.
-     */
-    private fun setupJsSwitchHandler(switchId: String, switch: Switch) {
-        // Direct implementation (without extension function)
-        // This will be connected to browser DOM events when kotlinx-browser is available
-        switch.onValueChange.invoke(switch.state.value)
-    }
-
-    /**
-     * Helper function to set up the file upload handler using the existing extension function.
-     */
-    private fun setupJsFileUploadHandler(uploadId: String, fileUpload: FileUpload) {
-        // Direct implementation (without extension function)
-        // This will be connected to browser DOM events when kotlinx-browser is available
-        // For now, just provide a minimal implementation to resolve the compilation error
-        fileUpload.onFilesSelected(emptyList())
-    }
-
-    /**
-     * Helper function to set up the slider handler using the existing extension function.
-     */
-    private fun setupJsSliderHandler(sliderId: String, rangeSlider: RangeSlider) {
-        // Direct implementation (without extension function)
-        // This will be connected to browser DOM events when kotlinx-browser is available
-        // For now, just handle the state to resolve the compilation error
-        rangeSlider.onValueChange(rangeSlider.state.value)
-    }
-
-    // --- Temporary Style Helpers (Move to TooltipData or Utils) ---
-    private fun getTooltipPlacementStyles(placement: TooltipPlacement): Map<String, String> {
-        return when (placement) {
-            TooltipPlacement.TOP -> mapOf(
-                "bottom" to "calc(100% + 5px)",
-                "left" to "50%",
-                "transform" to "translateX(-50%)"
-            )
-
-            TooltipPlacement.BOTTOM -> mapOf(
-                "top" to "calc(100% + 5px)",
-                "left" to "50%",
-                "transform" to "translateX(-50%)"
-            )
-
-            TooltipPlacement.LEFT -> mapOf(
-                "right" to "calc(100% + 5px)",
-                "top" to "50%",
-                "transform" to "translateY(-50%)"
-            )
-
-            TooltipPlacement.RIGHT -> mapOf(
-                "left" to "calc(100% + 5px)",
-                "top" to "50%",
-                "transform" to "translateY(-50%)"
-            )
-        }
-    }
-
-    private fun getTooltipArrowStyles(placement: TooltipPlacement): Map<String, String> {
-        val base = mapOf(
-            "position" to "absolute", "width" to "0", "height" to "0",
-            "border-style" to "solid", "border-color" to "transparent"
-        )
-        val arrowSize = "5px"
-        val arrowColor = "#333" // Match tooltip background
-        return base + when (placement) {
-            TooltipPlacement.TOP -> mapOf(
-                "left" to "50%",
-                "bottom" to "-{$arrowSize}",
-                "transform" to "translateX(-50%)",
-                "border-width" to "$arrowSize $arrowSize 0",
-                "border-top-color" to arrowColor
-            )
-
-            TooltipPlacement.BOTTOM -> mapOf(
-                "left" to "50%",
-                "top" to "-{$arrowSize}",
-                "transform" to "translateX(-50%)",
-                "border-width" to "0 $arrowSize $arrowSize",
-                "border-bottom-color" to arrowColor
-            )
-
-            TooltipPlacement.LEFT -> mapOf(
-                "top" to "50%",
-                "right" to "-{$arrowSize}",
-                "transform" to "translateY(-50%)",
-                "border-width" to "$arrowSize 0 $arrowSize $arrowSize",
-                "border-left-color" to arrowColor
-            )
-
-            TooltipPlacement.RIGHT -> mapOf(
-                "top" to "50%",
-                "left" to "-{$arrowSize}",
-                "transform" to "translateY(-50%)",
-                "border-width" to "$arrowSize $arrowSize $arrowSize 0",
-                "border-right-color" to arrowColor
-            )
-        }
-    }
-}
-
-/**
- * Helper function to set up the click handler for a button using the existing extension function.
- */
-private fun setupJsClickHandler(buttonId: String, button: Button) {
-    button.setupJsClickHandler(buttonId)
-=======
     override fun renderIcon(name: String, modifier: Modifier) {
         // Basic implementation - no actual rendering yet
     }
@@ -1724,5 +229,4 @@
     override fun renderAnimatedContent(modifier: Modifier) {
         // Basic implementation - no actual rendering yet
     }
->>>>>>> f33084b6
 }