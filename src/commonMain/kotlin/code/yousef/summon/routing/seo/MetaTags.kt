--- conflicted
+++ resolved
@@ -1,106 +1,73 @@
 package code.yousef.summon.routing.seo
 
-<<<<<<< HEAD
-import code.yousef.summon.annotation.Composable
-=======
-import code.yousef.summon.runtime.Composable
-import code.yousef.summon.runtime.CompositionLocal
->>>>>>> f33084b6
+import code.yousef.summon.core.Composable
 import kotlinx.html.HEAD
 import kotlinx.html.meta
-
-import code.yousef.summon.runtime.SideEffect
-
 import kotlinx.html.title
 
 /**
- * Composable function for easily configuring page metadata within the HTML `<head>`.
+ * MetaTags component for easily configuring page metadata in HTML head
  *
- * Note: This composable should only be used within a scope that provides a `HEAD` context
- * (e.g., inside a `Head` composable or a similar structure).
- *
- * @param title The page title.
- * @param description Meta description for search engines.
- * @param keywords Keywords for search engines (comma separated).
- * @param author Content author.
- * @param viewport Viewport settings (defaults to responsive configuration).
- * @param charset Character set (defaults to UTF-8).
- * @param extraTags Map of additional meta tags (name/content pairs).
+ * @property title The page title
+ * @property description Meta description for search engines
+ * @property keywords Keywords for search engines (comma separated)
+ * @property author Content author
+ * @property viewport Viewport settings (defaults to responsive configuration)
+ * @property charset Character set (defaults to UTF-8)
+ * @property extraTags Map of additional meta tags (name/content pairs)
  */
-@Composable
-fun MetaTags(
-    title: String? = null,
-    description: String? = null,
-    keywords: String? = null,
-    author: String? = null,
-    viewport: String = "width=device-width, initial-scale=1.0",
-    charset: String = "UTF-8",
-    extraTags: Map<String, String> = emptyMap()
-) {
-    // Access the HEAD receiver provided by the composition context
-    // This assumes the composable is called within a HEAD scope.
-    // The actual mechanism for accessing the receiver needs composer integration.
-    // Placeholder using a hypothetical function:
-    // val headReceiver = currentComposer.consume<HEAD>() ?: error("MetaTags must be used within a HEAD scope")
+class MetaTags(
+    private val title: String? = null,
+    private val description: String? = null,
+    private val keywords: String? = null,
+    private val author: String? = null,
+    private val viewport: String = "width=device-width, initial-scale=1.0",
+    private val charset: String = "UTF-8",
+    private val extraTags: Map<String, String> = emptyMap()
+) : Composable {
 
-    // Using 'this' assuming the context provides HEAD receiver (requires changes to composer)
-    // headReceiver.apply { ... }
-    // For now, the code below won't compile standalone without the context.
-    
-    // Example of direct emission (needs HEAD context provided by composer):
-    // Ensure this function is called within a kotlinx.html.HEAD block.
-    
-    // Set page title if provided
-    title?.let { title(it) }
+    @Suppress("UNCHECKED_CAST")
+    override fun <T> compose(receiver: T): T {
+        if (receiver is HEAD) {
+            receiver.apply {
+                // Set page title if provided
+                title?.let { title(it) }
 
-    // Add charset tag
-    meta(charset = charset)
+                // Add charset tag
+                meta(charset = charset)
 
-    // Add viewport
-    meta(name = "viewport", content = viewport)
+                // Add viewport
+                meta(name = "viewport", content = viewport)
 
-    // Add basic SEO meta tags if provided
-    description?.let { meta(name = "description", content = it) }
-    keywords?.let { meta(name = "keywords", content = it) }
-    author?.let { meta(name = "author", content = it) }
+                // Add basic SEO meta tags if provided
+                description?.let { meta(name = "description", content = it) }
+                keywords?.let { meta(name = "keywords", content = it) }
+                author?.let { meta(name = "author", content = it) }
 
-    // Add any additional meta tags
-    extraTags.forEach { (name, content) ->
-        meta(name = name, content = content)
-    }
-}
+                // Add any additional meta tags
+                extraTags.forEach { (name, content) ->
+                    meta(name = name, content = content)
+                }
+            }
+        }
 
-/**
- * Composable function to add a meta tag to the document head.
- *
- * @param name The name attribute of the meta tag (e.g., "description", "keywords").
- * @param content The content attribute of the meta tag.
- */
-@Composable
-fun MetaTag(name: String, content: String) {
-    val composer = CompositionLocal.currentComposer
-
-    SideEffect {
-        println("MetaTag SideEffect: Setting meta name='$name' content='$content'")
-        // TODO: Implement platform-specific head manipulation.
-        // PlatformRendererProvider.code.yousef.summon.runtime.PlatformRendererProvider.getPlatformRenderer().addHeadElement("<meta name=\"$name\" content=\"$content\">")
+        return receiver
     }
 
-    // Renders no UI.
-}
-
-/**
- * Convenience composable for setting the page description meta tag.
- */
-@Composable
-fun PageDescription(description: String) {
-    MetaTag(name = "description", content = description)
-}
-
-/**
- * Convenience composable for setting the page keywords meta tag.
- */
-@Composable
-fun PageKeywords(keywords: String) {
-    MetaTag(name = "keywords", content = keywords)
+    companion object {
+        /**
+         * Create a MetaTags instance with common metadata
+         */
+        fun standard(
+            title: String,
+            description: String,
+            keywords: String? = null,
+            author: String? = null
+        ): MetaTags = MetaTags(
+            title = title,
+            description = description,
+            keywords = keywords,
+            author = author
+        )
+    }
 } 