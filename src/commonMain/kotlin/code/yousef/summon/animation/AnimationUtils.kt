--- conflicted
+++ resolved
@@ -1,80 +1,32 @@
 package code.yousef.summon.animation
 
-<<<<<<< HEAD
-import code.yousef.summon.annotation.Composable
-=======
-import code.yousef.summon.modifier.Modifier
-import code.yousef.summon.runtime.Composable
-import code.yousef.summon.runtime.mutableStateOf
-import code.yousef.summon.runtime.remember
->>>>>>> f33084b6
 import code.yousef.summon.components.display.Text
 import code.yousef.summon.components.input.Button
-import code.yousef.summon.components.input.ButtonVariant
 import code.yousef.summon.components.layout.Column
-<<<<<<< HEAD
+import code.yousef.summon.core.Composable
 import code.yousef.summon.modifier.Modifier
-import code.yousef.summon.modifier.transform
-
-/**
- * Keys commonly used for keyboard navigation in web applications.
- */
-object KeyboardKeys {
-    const val TAB = "Tab"
-    const val ENTER = "Enter"
-    const val SPACE = " "
-    const val ESCAPE = "Escape"
-    const val ARROW_UP = "ArrowUp"
-    const val ARROW_DOWN = "ArrowDown"
-    const val ARROW_LEFT = "ArrowLeft"
-    const val ARROW_RIGHT = "ArrowRight"
-    const val HOME = "Home"
-    const val END = "End"
-    const val PAGE_UP = "PageUp"
-    const val PAGE_DOWN = "PageDown"
-}
-=======
->>>>>>> f33084b6
+import code.yousef.summon.mutableStateOf
 
 /**
  * Creates a button with animation effects when clicked.
- * TODO: Implement actual animation via Modifier or state.
  *
+ * @param label Text to display on the button
  * @param onClick Callback to invoke when the button is clicked
+ * @param animation Animation to apply (default is a spring effect)
  * @param modifier Base modifier to apply
-<<<<<<< HEAD
- * @param enabled Controls the enabled state of the button
- * @param variant The visual style variant of the button
- * @param content The composable content to display inside the button
+ * @return An animated Button composable
  */
-@Composable
-fun AnimatedButton(
-    onClick: () -> Unit = {},
-    modifier: Modifier = Modifier(),
-    enabled: Boolean = true,
-    variant: ButtonVariant = ButtonVariant.PRIMARY,
-    content: @Composable () -> Unit
-) {
-    Button(
-=======
- * @return A Button component with animation
- */
-@Composable
 fun animatedButton(
     label: String,
-    onClick: () -> Unit = {},
+    onClick: (Any) -> Unit = {},
     animation: Animation = SpringAnimation(stiffness = 200f, damping = 10f, durationMs = 300),
     modifier: Modifier = Modifier()
-) {
+): Button {
     // Create a button with animation effects
-    Button(
-        text = label,
->>>>>>> f33084b6
+    return Button(
+        label = label,
         onClick = onClick,
-        modifier = modifier,
-        enabled = enabled,
-        variant = variant,
-        content = content
+        modifier = modifier
     )
 }
 
@@ -82,114 +34,68 @@
  * Creates a text component that animates in when first displayed.
  *
  * @param text The text content to display
- * @param modifier Base modifier to apply
  * @param enterTransition The entrance transition type
  * @param duration Animation duration in milliseconds
-<<<<<<< HEAD
+ * @param modifier Base modifier to apply
+ * @return A Text component with entrance animation
  */
-@Composable
-fun AnimatedText(
-=======
- * @param modifier Base modifier to apply
- */
-@Composable
 fun animatedText(
->>>>>>> f33084b6
     text: String,
-    modifier: Modifier = Modifier(),
     enterTransition: EnterTransition = EnterTransition.FADE_IN,
-<<<<<<< HEAD
-    duration: Int = 500
-) {
-    // Direct implementation without remember or animatedVisibility
-    val isVisible = true // Default to visible
-    
-    // Apply animation styles to the text modifier
-    val animationModifier = when (enterTransition) {
-        EnterTransition.FADE_IN -> 
-            modifier.style("transition", "opacity ${duration}ms ease-in")
-                   .opacity(if (isVisible) 1.0f else 0.0f)
-        EnterTransition.SLIDE_IN -> 
-            modifier.style("transition", "transform ${duration}ms ease-in")
-                   .transform(if (isVisible) "translateX(0)" else "translateX(-100%)")
-        EnterTransition.EXPAND_IN -> 
-            modifier.style("transition", "transform ${duration}ms ease-in")
-                   .transform(if (isVisible) "scale(1)" else "scale(0.8)")
-        EnterTransition.ZOOM_IN -> 
-            modifier.style("transition", "transform ${duration}ms ease-in")
-                   .transform(if (isVisible) "scale(1)" else "scale(0.5)")
-    }
-    
-    Text(text = text, modifier = animationModifier)
+    duration: Int = 500,
+    modifier: Modifier = Modifier()
+): Composable {
+    // Create a visible state
+    val isVisible = mutableStateOf(true)
+
+    // Return an animated visibility component with the text
+    return AnimatedVisibility(
+        visible = isVisible.value,
+        enterTransition = enterTransition,
+        enterParams = TransitionParams(duration = duration),
+        modifier = modifier,
+        content = listOf(Text(text))
+    )
 }
 
 /**
  * Creates a pulse animation effect for any component.
- * TODO: Needs refactoring based on updated animation system (InfiniteTransitionComponent?).
-=======
-    duration: Int = 500,
-    modifier: Modifier = Modifier()
-) {
-    // Create a visible state
-    val isVisible = remember { mutableStateOf(true) }
-
-    // Return an animated visibility component with the text
-    AnimatedVisibility(
-        visible = isVisible.value,
-        enterTransition = enterTransition,
-        enterParams = TransitionParams(duration = duration),
-        modifier = modifier
-    ) {
-        Text(text = text)
-    }
-}
-
-/**
- * Creates an infinite animation, such as for loading indicators or continuous effects.
->>>>>>> f33084b6
  *
- * @param animation Type of animation to apply
- * @param duration Duration in milliseconds
- * @param repeatMode How the animation should repeat
- * @param initialValue Starting value
- * @param targetValue Ending value
+ * @param content The content to animate
+ * @param pulseInterval The interval between pulses in milliseconds
+ * @param minScale The minimum scale during the pulse
+ * @param maxScale The maximum scale during the pulse
+ * @param modifier Base modifier to apply
+ * @return A composable with pulse animation
  */
-<<<<<<< HEAD
-/*
-@Composable
-fun PulseAnimation(
+fun pulseAnimation(
+    content: List<Composable>,
     pulseInterval: Int = 1000,
     minScale: Float = 0.95f,
     maxScale: Float = 1.05f,
-    modifier: Modifier = Modifier(),
-    content: @Composable () -> Unit
-) {
-    content()
-=======
-@Composable
-fun createInfiniteAnimation(
-    animation: Animation = SpringAnimation(),
-    duration: Int = 1000,
-    repeatMode: RepeatMode = RepeatMode.RESTART,
-    initialValue: Float = 0f,
-    targetValue: Float = 1f
-) {
-    // Return a state value that would animate
-    val animatedValue = remember { mutableStateOf(initialValue) }
-    
-    // In a real implementation, this would set up an actual animation
-    // For now, we just use the initial value
+    modifier: Modifier = Modifier()
+): Composable {
+    // Create an infinite transition for the pulse effect
+    return InfiniteTransitionComponent(
+        running = true,
+        modifier = modifier,
+        contentBuilder = { infiniteTransition ->
+            // Create an animated scale value
+            val scale = infiniteTransition.animateFloat(
+                initialValue = minScale,
+                targetValue = maxScale,
+                animation = TweenAnimation(
+                    durationMs = pulseInterval / 2,
+                    repeating = true,
+                    easing = Easing.EASE_IN_OUT
+                )
+            )
+
+            // Return the content with scale transformation
+            content
+        }
+    )
 }
-
-/**
- * Enum for animation repeat modes
- */
-enum class RepeatMode {
-    RESTART,
-    REVERSE
->>>>>>> f33084b6
-}
-*/
 
 /**
  * Creates a staggered animation where each child appears with a delay.
@@ -199,62 +105,22 @@
  * @param staggerDelay Delay between each item's animation in milliseconds
  * @param enterTransition The animation to use for each item
  * @param modifier Base modifier to apply
+ * @return A Column with staggered animation for its children
  */
-@Composable
-<<<<<<< HEAD
-fun <T> StaggeredColumn(
-    items: List<T>,
-    modifier: Modifier = Modifier(),
-    staggerDelay: Int = 100,
-    enterTransition: EnterTransition = EnterTransition.FADE_IN,
-    itemContent: @Composable (T) -> Unit
-) {
-    Column(modifier = modifier) {
-        items.forEachIndexed { index, item ->
-            // Calculate index-based delay
-            val delay = index * staggerDelay
-            
-            // Apply animation styles based on the transition type
-            val itemModifier = when (enterTransition) {
-                EnterTransition.FADE_IN -> 
-                    Modifier().style("transition", "opacity 300ms ease-in ${delay}ms")
-                              .opacity(1.0f) // Start visible since we can't track state
-                
-                EnterTransition.SLIDE_IN -> 
-                    Modifier().style("transition", "transform 300ms ease-in ${delay}ms")
-                              .transform("translateX(0)") // Start at final position
-                
-                EnterTransition.EXPAND_IN -> 
-                    Modifier().style("transition", "transform 300ms ease-in ${delay}ms")
-                              .transform("scale(1)") // Start at final scale
-                
-                EnterTransition.ZOOM_IN -> 
-                    Modifier().style("transition", "transform 300ms ease-in ${delay}ms")
-                              .transform("scale(1)") // Start at final scale
-            }
-            
-            // Wrap the content with the modified item
-            // Since we can't track state anymore, items will always be visible with applied transitions
-            itemContent(item)
-        }
-    }
-} 
-=======
 fun <T> staggeredAnimation(
     items: List<T>,
-    itemContent: @Composable (T) -> Unit,
+    itemContent: (T) -> Composable,
     staggerDelay: Int = 100,
     enterTransition: EnterTransition = EnterTransition.FADE_IN,
     modifier: Modifier = Modifier()
-) {
+): Composable {
     // Create visible state for all items
-    val itemStates = remember { 
-        List(items.size) { mutableStateOf(false) }
-    }
+    val itemStates = List(items.size) { mutableStateOf(false) }
 
     // Return a column with animated items
-    Column(modifier = modifier) {
-        items.forEachIndexed { index, item ->
+    return Column(
+        modifier = modifier,
+        content = items.mapIndexed { index, item ->
             // Set each item to be visible with increasing delay
             itemStates[index].value = true
 
@@ -265,64 +131,9 @@
                 enterParams = TransitionParams(
                     duration = 300,
                     delay = index * staggerDelay
-                )
-            ) {
-                itemContent(item)
-            }
+                ),
+                content = listOf(itemContent(item))
+            )
         }
-    }
-} 
-
-/**
- * A component for creating infinite animations.
- * 
- * @param running Whether the animation is running
- * @param modifier The modifier for the component
- * @param contentBuilder The content builder that receives an InfiniteTransition
- */
-@Composable
-fun InfiniteTransitionComponent(
-    running: Boolean = true,
-    modifier: Modifier = Modifier(),
-    contentBuilder: (InfiniteTransition) -> @Composable () -> Unit
-) {
-    // Create an infinite transition
-    val transition = rememberInfiniteTransition()
-    
-    // Only run the animation if it's enabled
-    if (running) {
-        contentBuilder(transition)()
-    }
-}
-
-/**
- * Remember an infinite transition that can be used to create animations.
- */
-@Composable
-fun rememberInfiniteTransition(): InfiniteTransition {
-    return remember { InfiniteTransition() }
-}
-
-/**
- * A class that provides methods for creating infinite animations.
- */
-class InfiniteTransition {
-    /**
-     * Creates an animation for a float value that repeats infinitely.
-     * 
-     * @param initialValue The initial value
-     * @param targetValue The target value
-     * @param animation The animation specification
-     * @return A state that holds the animated value
-     */
-    fun animateFloat(
-        initialValue: Float,
-        targetValue: Float,
-        animation: Animation
-    ): Float {
-        // In a real implementation, this would set up an actual animation
-        // For now, we just return the initial value
-        return initialValue
-    }
-}
->>>>>>> f33084b6
+    )
+} 