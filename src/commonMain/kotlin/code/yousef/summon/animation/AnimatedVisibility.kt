package code.yousef.summon.animation

<<<<<<< HEAD
import code.yousef.summon.annotation.Composable
import code.yousef.summon.core.PlatformRendererProvider
=======
>>>>>>> f33084b6
import code.yousef.summon.modifier.Modifier
import code.yousef.summon.runtime.Composable
import code.yousef.summon.runtime.CompositionLocal
import code.yousef.summon.runtime.getPlatformRenderer

/**
 * Animation entry mode for AnimatedVisibility
 */
enum class EnterTransition {
    FADE_IN,     // Fade in from transparent to opaque
    SLIDE_IN,    // Slide in from the specified direction
    EXPAND_IN,   // Expand from a smaller size
    ZOOM_IN      // Zoom in from a smaller scale
}

/**
 * Animation exit mode for AnimatedVisibility
 */
enum class ExitTransition {
    FADE_OUT,    // Fade out from opaque to transparent
    SLIDE_OUT,   // Slide out to the specified direction
    SHRINK_OUT,  // Shrink to a smaller size
    ZOOM_OUT     // Zoom out to a smaller scale
}

/**
 * Slide direction for slide transitions
 */
enum class SlideDirection {
    LEFT,
    RIGHT,
    UP,
    DOWN
}

/**
 * Parameters for entry and exit transitions
 */
data class TransitionParams(
    val duration: Int = 300,
    val easing: Easing = Easing.EASE_IN_OUT,
    val delay: Int = 0,
    val slideDirection: SlideDirection = SlideDirection.LEFT
)


/**
<<<<<<< HEAD
 * A class holding logic and parameters for animating visibility.
 * NOTE: This class structure is likely outdated after the refactor to @Composable functions.
 * The @Composable AnimatedVisibility function uses AnimatedVisibilityData, and the rendering/animation
 * logic is primarily handled by the Composer/PlatformRenderer/JS.
 *
 * @param visible Boolean state that controls the visibility
 * @param enterTransition The animation to use when the content appears
 * @param exitTransition The animation to use when the content disappears
 * @param enterParams Parameters for the enter transition
 * @param exitParams Parameters for the exit transition
 * @param modifier The modifier to apply to the container rendered by the PlatformRenderer
 * @param content The old Composable list content (OUTDATED)
 */
class AnimatedVisibility(
    val visible: Boolean,
    val enterTransition: EnterTransition = EnterTransition.FADE_IN,
    val exitTransition: ExitTransition = ExitTransition.FADE_OUT,
    val enterParams: TransitionParams = TransitionParams(),
    val exitParams: TransitionParams = TransitionParams(),
    val modifier: Modifier = Modifier(),
    // This content signature is based on the old Composable interface and is likely unused.
    // The new approach uses a content lambda: @Composable () -> Unit in AnimatedVisibilityData.
    val content: List<Composable> // Kept old import path for clarity
) /* : Composable */ { // Removed Composable inheritance

    // This internal state and logic might be useful if adapted for the Composer/JS animation handling,
    // but is not directly used by the refactored renderer.
    private val isVisible = mutableStateOf(visible)
    private val isAnimating = mutableStateOf(false)

    init {
        if (isVisible.value != visible) {
            isVisible.value = visible
            isAnimating.value = true
            // Note: Animation handling is now done elsewhere (Composer/Renderer/JS)
        }
    }

    /**
     * Gets CSS styles for the current visibility state and animation
     */
    internal fun getAnimationStyles(): Map<String, String> {
        val styles = mutableMapOf<String, String>()

        // Base animation properties
        styles["transition-property"] = "opacity, transform"

        if (visible) {
            styles["transition-duration"] = "${enterParams.duration}ms"
            styles["transition-timing-function"] = enterParams.easing.toCssString()
            styles["transition-delay"] = "${enterParams.delay}ms"

            // Apply enter transition styles
            when (enterTransition) {
                EnterTransition.FADE_IN -> {
                    styles["opacity"] = "1"
                }

                EnterTransition.SLIDE_IN -> {
                    styles["opacity"] = "1"
                    styles["transform"] = "translateX(0) translateY(0)"
                }

                EnterTransition.EXPAND_IN -> {
                    styles["opacity"] = "1"
                    styles["transform"] = "scale(1)"
                    styles["max-height"] = "1000px" // Arbitrary large value
                    styles["max-width"] = "1000px" // Arbitrary large value
                }

                EnterTransition.ZOOM_IN -> {
                    styles["opacity"] = "1"
                    styles["transform"] = "scale(1)"
                }
            }
        } else {
            styles["transition-duration"] = "${exitParams.duration}ms"
            styles["transition-timing-function"] = exitParams.easing.toCssString()
            styles["transition-delay"] = "${exitParams.delay}ms"

            // Apply exit transition styles
            when (exitTransition) {
                ExitTransition.FADE_OUT -> {
                    styles["opacity"] = "0"
                }

                ExitTransition.SLIDE_OUT -> {
                    styles["opacity"] = "0"
                    val transform = when (exitParams.slideDirection) {
                        SlideDirection.LEFT -> "translateX(-100%)"
                        SlideDirection.RIGHT -> "translateX(100%)"
                        SlideDirection.UP -> "translateY(-100%)"
                        SlideDirection.DOWN -> "translateY(100%)"
                    }
                    styles["transform"] = transform
                }

                ExitTransition.SHRINK_OUT -> {
                    styles["opacity"] = "0"
                    styles["transform"] = "scale(0.8)"
                    styles["max-height"] = "0px"
                    styles["max-width"] = "0px"
                }

                ExitTransition.ZOOM_OUT -> {
                    styles["opacity"] = "0"
                    styles["transform"] = "scale(0.8)"
                }
            }
        }

        return styles
=======
 * Composable that animates the appearance and disappearance of its content.
 *
 * @param visible Whether the content should be visible.
 * @param modifier Modifier applied to the container.
 * @param enterTransition Enter transition for appearance animation.
 * @param exitTransition Exit transition for disappearance animation.
 * @param enterParams Parameters for enter transition.
 * @param exitParams Parameters for exit transition.
 * @param content The content to be animated.
 */
@Composable
fun AnimatedVisibility(
    visible: Boolean,
    modifier: Modifier = Modifier(),
    enterTransition: EnterTransition = EnterTransition.FADE_IN,
    exitTransition: ExitTransition = ExitTransition.FADE_OUT,
    enterParams: TransitionParams = TransitionParams(),
    exitParams: TransitionParams = TransitionParams(),
    content: @Composable () -> Unit
) {
    val composer = CompositionLocal.currentComposer

    composer?.startNode()
    
    if (composer?.inserting == true) {
        val renderer = getPlatformRenderer()
        renderer.renderAnimatedVisibility(visible, modifier)
>>>>>>> f33084b6
    }

    if (visible) {
        content()
    }

<<<<<<< HEAD
    // Removed compose method
    /*
    override fun <T> compose(receiver: T): T {
        if (receiver is TagConsumer<*>) {
            @Suppress("UNCHECKED_CAST")
             // This call used the old renderer signature
            // return PlatformRendererProvider.getRenderer().renderAnimatedVisibility(this, receiver as TagConsumer<T>)
        }
        return receiver
    }
    */
}

// REMOVING OBSOLETE FACTORY FUNCTIONS BELOW

/* // Removed obsolete factory function animatedVisibility
fun animatedVisibility(
=======
    composer?.endNode()
}

/**
 * Old implementation for compatibility - supports list of composables.
 * This will be deprecated eventually.
 */
@Composable
fun AnimatedVisibility(
>>>>>>> f33084b6
    visible: Boolean,
    modifier: Modifier = Modifier(),
    enterTransition: EnterTransition = EnterTransition.FADE_IN,
    exitTransition: ExitTransition = ExitTransition.FADE_OUT,
<<<<<<< HEAD
    duration: Int = 300,
    modifier: Modifier = Modifier(),
    content: () -> List<code.yousef.summon.core.Composable> // Outdated signature
): AnimatedVisibility {
    return AnimatedVisibility(
        visible = visible,
        enterTransition = enterTransition,
        exitTransition = exitTransition,
        enterParams = TransitionParams(duration = duration),
        exitParams = TransitionParams(duration = duration),
        modifier = modifier,
        content = content()
    ) // implementation remains, but creates outdated class instance
}
*/

/* // Removed obsolete factory function fadeInOut
fun fadeInOut(
    visible: Boolean,
    duration: Int = 300,
    modifier: Modifier = Modifier(),
    content: () -> List<code.yousef.summon.core.Composable>
): AnimatedVisibility {
    return AnimatedVisibility(
        visible = visible,
        enterTransition = EnterTransition.FADE_IN,
        exitTransition = ExitTransition.FADE_OUT,
        enterParams = TransitionParams(duration = duration),
        exitParams = TransitionParams(duration = duration),
        modifier = modifier,
        content = content()
    )
=======
    enterParams: TransitionParams = TransitionParams(),
    exitParams: TransitionParams = TransitionParams(),
    content: List<@Composable () -> Unit>
) {
    val composer = CompositionLocal.currentComposer

    composer?.startNode()
    
    if (composer?.inserting == true) {
        val renderer = getPlatformRenderer()
        renderer.renderAnimatedVisibility(visible, modifier)
    }

    if (visible) {
        // Legacy approach for list of composables - not the modern API
        // In future versions, this will be removed
        content.forEach { it() }
    }

    composer?.endNode()
>>>>>>> f33084b6
}
*/

<<<<<<< HEAD
/* // Removed obsolete factory function slideInOut
fun slideInOut(
    visible: Boolean,
    direction: SlideDirection = SlideDirection.LEFT,
    duration: Int = 300,
    modifier: Modifier = Modifier(),
    content: () -> List<code.yousef.summon.core.Composable>
): AnimatedVisibility {
     return AnimatedVisibility(
        visible = visible,
        enterTransition = EnterTransition.SLIDE_IN,
        exitTransition = ExitTransition.SLIDE_OUT,
        enterParams = TransitionParams(duration = duration, slideDirection = direction),
        exitParams = TransitionParams(duration = duration, slideDirection = direction),
        modifier = modifier,
        content = content()
    )
} 
*/

/**
 * A composable that animates its content when entering and exiting.
 *
 * @param visible Whether the content should be shown
 * @param modifier The modifier to apply to the animation container
 * @param enter The animation to use when the content appears
 * @param exit The animation to use when the content disappears
 * @param enterDurationMillis Duration for the enter animation in milliseconds
 * @param exitDurationMillis Duration for the exit animation in milliseconds
 * @param enterDelayMillis Delay before starting the enter animation in milliseconds
 * @param exitDelayMillis Delay before starting the exit animation in milliseconds
 * @param content The content to animate
 */
@Composable
fun animatedVisibility(
    visible: Boolean,
    modifier: Modifier = Modifier(),
    enter: EnterTransition = EnterTransition.FADE_IN,
    exit: ExitTransition = ExitTransition.FADE_OUT,
    enterDurationMillis: Int = 300,
    exitDurationMillis: Int = 300,
    enterDelayMillis: Int = 0,
    exitDelayMillis: Int = 0,
    content: @Composable () -> Unit
) {
    val enterParams = TransitionParams(
        duration = enterDurationMillis,
        delay = enterDelayMillis
    )
    
    val exitParams = TransitionParams(
        duration = exitDurationMillis,
        delay = exitDelayMillis
    )
    
    val animatedVisibilityData = AnimatedVisibilityData(
        visible = visible,
        enterTransition = enter,
        exitTransition = exit,
        enterParams = enterParams,
        exitParams = exitParams,
        modifier = modifier
    )
    
    // For now, let's use a simpler approach similar to Text component
    // Placeholder: Actual rendering call needs integration with composer context
    // The renderer will handle showing/hiding based on visibility state
    println("Composable animatedVisibility function called with visible=$visible")
    
    // Only render content if visible
    if (visible) {
        content()
    }
}

/**
 * Internal data class holding parameters for AnimatedVisibility.
 */
internal data class AnimatedVisibilityData(
    val visible: Boolean,
    val enterTransition: EnterTransition,
    val exitTransition: ExitTransition,
    val enterParams: TransitionParams,
    val exitParams: TransitionParams,
    val modifier: Modifier
) {
    /**
     * Gets animation-related CSS styles based on visibility state.
     */
    internal fun getAnimationStyles(): Map<String, String> {
        val styles = mutableMapOf<String, String>()

        // Base animation properties
        styles["transition-property"] = "opacity, transform"

        if (visible) {
            styles["transition-duration"] = "${enterParams.duration}ms"
            styles["transition-timing-function"] = enterParams.easing.toCssString()
            styles["transition-delay"] = "${enterParams.delay}ms"
            styles["opacity"] = "1"
            
            // Additional enter styles based on transition type
            when (enterTransition) {
                EnterTransition.SLIDE_IN -> {
                    styles["transform"] = "translateX(0) translateY(0)"
                }
                EnterTransition.EXPAND_IN, EnterTransition.ZOOM_IN -> {
                    styles["transform"] = "scale(1)"
                }
                else -> {} // FADE_IN needs no additional styles
            }
        } else {
            styles["transition-duration"] = "${exitParams.duration}ms"
            styles["transition-timing-function"] = exitParams.easing.toCssString()
            styles["transition-delay"] = "${exitParams.delay}ms"
            styles["opacity"] = "0"
            
            // Additional exit styles based on transition type
            when (exitTransition) {
                ExitTransition.SLIDE_OUT -> {
                    val transform = when (exitParams.slideDirection) {
                        SlideDirection.LEFT -> "translateX(-100%)"
                        SlideDirection.RIGHT -> "translateX(100%)"
                        SlideDirection.UP -> "translateY(-100%)"
                        SlideDirection.DOWN -> "translateY(100%)"
                    }
                    styles["transform"] = transform
                }
                ExitTransition.SHRINK_OUT, ExitTransition.ZOOM_OUT -> {
                    styles["transform"] = "scale(0.8)"
                }
                else -> {} // FADE_OUT needs no additional styles
            }
        }

        return styles
    }
}

// End of file 
=======
// Removed old class AnimatedVisibility
// Removed helper functions animatedVisibility, fadeInOut, slideInOut
// Removed dummy transition functions fadeIn, fadeOut 
>>>>>>> f33084b6
<|MERGE_RESOLUTION|>--- conflicted
+++ resolved
@@ -1,10 +1,5 @@
 package code.yousef.summon.animation
 
-<<<<<<< HEAD
-import code.yousef.summon.annotation.Composable
-import code.yousef.summon.core.PlatformRendererProvider
-=======
->>>>>>> f33084b6
 import code.yousef.summon.modifier.Modifier
 import code.yousef.summon.runtime.Composable
 import code.yousef.summon.runtime.CompositionLocal
@@ -52,120 +47,6 @@
 
 
 /**
-<<<<<<< HEAD
- * A class holding logic and parameters for animating visibility.
- * NOTE: This class structure is likely outdated after the refactor to @Composable functions.
- * The @Composable AnimatedVisibility function uses AnimatedVisibilityData, and the rendering/animation
- * logic is primarily handled by the Composer/PlatformRenderer/JS.
- *
- * @param visible Boolean state that controls the visibility
- * @param enterTransition The animation to use when the content appears
- * @param exitTransition The animation to use when the content disappears
- * @param enterParams Parameters for the enter transition
- * @param exitParams Parameters for the exit transition
- * @param modifier The modifier to apply to the container rendered by the PlatformRenderer
- * @param content The old Composable list content (OUTDATED)
- */
-class AnimatedVisibility(
-    val visible: Boolean,
-    val enterTransition: EnterTransition = EnterTransition.FADE_IN,
-    val exitTransition: ExitTransition = ExitTransition.FADE_OUT,
-    val enterParams: TransitionParams = TransitionParams(),
-    val exitParams: TransitionParams = TransitionParams(),
-    val modifier: Modifier = Modifier(),
-    // This content signature is based on the old Composable interface and is likely unused.
-    // The new approach uses a content lambda: @Composable () -> Unit in AnimatedVisibilityData.
-    val content: List<Composable> // Kept old import path for clarity
-) /* : Composable */ { // Removed Composable inheritance
-
-    // This internal state and logic might be useful if adapted for the Composer/JS animation handling,
-    // but is not directly used by the refactored renderer.
-    private val isVisible = mutableStateOf(visible)
-    private val isAnimating = mutableStateOf(false)
-
-    init {
-        if (isVisible.value != visible) {
-            isVisible.value = visible
-            isAnimating.value = true
-            // Note: Animation handling is now done elsewhere (Composer/Renderer/JS)
-        }
-    }
-
-    /**
-     * Gets CSS styles for the current visibility state and animation
-     */
-    internal fun getAnimationStyles(): Map<String, String> {
-        val styles = mutableMapOf<String, String>()
-
-        // Base animation properties
-        styles["transition-property"] = "opacity, transform"
-
-        if (visible) {
-            styles["transition-duration"] = "${enterParams.duration}ms"
-            styles["transition-timing-function"] = enterParams.easing.toCssString()
-            styles["transition-delay"] = "${enterParams.delay}ms"
-
-            // Apply enter transition styles
-            when (enterTransition) {
-                EnterTransition.FADE_IN -> {
-                    styles["opacity"] = "1"
-                }
-
-                EnterTransition.SLIDE_IN -> {
-                    styles["opacity"] = "1"
-                    styles["transform"] = "translateX(0) translateY(0)"
-                }
-
-                EnterTransition.EXPAND_IN -> {
-                    styles["opacity"] = "1"
-                    styles["transform"] = "scale(1)"
-                    styles["max-height"] = "1000px" // Arbitrary large value
-                    styles["max-width"] = "1000px" // Arbitrary large value
-                }
-
-                EnterTransition.ZOOM_IN -> {
-                    styles["opacity"] = "1"
-                    styles["transform"] = "scale(1)"
-                }
-            }
-        } else {
-            styles["transition-duration"] = "${exitParams.duration}ms"
-            styles["transition-timing-function"] = exitParams.easing.toCssString()
-            styles["transition-delay"] = "${exitParams.delay}ms"
-
-            // Apply exit transition styles
-            when (exitTransition) {
-                ExitTransition.FADE_OUT -> {
-                    styles["opacity"] = "0"
-                }
-
-                ExitTransition.SLIDE_OUT -> {
-                    styles["opacity"] = "0"
-                    val transform = when (exitParams.slideDirection) {
-                        SlideDirection.LEFT -> "translateX(-100%)"
-                        SlideDirection.RIGHT -> "translateX(100%)"
-                        SlideDirection.UP -> "translateY(-100%)"
-                        SlideDirection.DOWN -> "translateY(100%)"
-                    }
-                    styles["transform"] = transform
-                }
-
-                ExitTransition.SHRINK_OUT -> {
-                    styles["opacity"] = "0"
-                    styles["transform"] = "scale(0.8)"
-                    styles["max-height"] = "0px"
-                    styles["max-width"] = "0px"
-                }
-
-                ExitTransition.ZOOM_OUT -> {
-                    styles["opacity"] = "0"
-                    styles["transform"] = "scale(0.8)"
-                }
-            }
-        }
-
-        return styles
-=======
  * Composable that animates the appearance and disappearance of its content.
  *
  * @param visible Whether the content should be visible.
@@ -193,32 +74,12 @@
     if (composer?.inserting == true) {
         val renderer = getPlatformRenderer()
         renderer.renderAnimatedVisibility(visible, modifier)
->>>>>>> f33084b6
     }
 
     if (visible) {
         content()
     }
 
-<<<<<<< HEAD
-    // Removed compose method
-    /*
-    override fun <T> compose(receiver: T): T {
-        if (receiver is TagConsumer<*>) {
-            @Suppress("UNCHECKED_CAST")
-             // This call used the old renderer signature
-            // return PlatformRendererProvider.getRenderer().renderAnimatedVisibility(this, receiver as TagConsumer<T>)
-        }
-        return receiver
-    }
-    */
-}
-
-// REMOVING OBSOLETE FACTORY FUNCTIONS BELOW
-
-/* // Removed obsolete factory function animatedVisibility
-fun animatedVisibility(
-=======
     composer?.endNode()
 }
 
@@ -228,45 +89,10 @@
  */
 @Composable
 fun AnimatedVisibility(
->>>>>>> f33084b6
     visible: Boolean,
     modifier: Modifier = Modifier(),
     enterTransition: EnterTransition = EnterTransition.FADE_IN,
     exitTransition: ExitTransition = ExitTransition.FADE_OUT,
-<<<<<<< HEAD
-    duration: Int = 300,
-    modifier: Modifier = Modifier(),
-    content: () -> List<code.yousef.summon.core.Composable> // Outdated signature
-): AnimatedVisibility {
-    return AnimatedVisibility(
-        visible = visible,
-        enterTransition = enterTransition,
-        exitTransition = exitTransition,
-        enterParams = TransitionParams(duration = duration),
-        exitParams = TransitionParams(duration = duration),
-        modifier = modifier,
-        content = content()
-    ) // implementation remains, but creates outdated class instance
-}
-*/
-
-/* // Removed obsolete factory function fadeInOut
-fun fadeInOut(
-    visible: Boolean,
-    duration: Int = 300,
-    modifier: Modifier = Modifier(),
-    content: () -> List<code.yousef.summon.core.Composable>
-): AnimatedVisibility {
-    return AnimatedVisibility(
-        visible = visible,
-        enterTransition = EnterTransition.FADE_IN,
-        exitTransition = ExitTransition.FADE_OUT,
-        enterParams = TransitionParams(duration = duration),
-        exitParams = TransitionParams(duration = duration),
-        modifier = modifier,
-        content = content()
-    )
-=======
     enterParams: TransitionParams = TransitionParams(),
     exitParams: TransitionParams = TransitionParams(),
     content: List<@Composable () -> Unit>
@@ -287,153 +113,8 @@
     }
 
     composer?.endNode()
->>>>>>> f33084b6
-}
-*/
-
-<<<<<<< HEAD
-/* // Removed obsolete factory function slideInOut
-fun slideInOut(
-    visible: Boolean,
-    direction: SlideDirection = SlideDirection.LEFT,
-    duration: Int = 300,
-    modifier: Modifier = Modifier(),
-    content: () -> List<code.yousef.summon.core.Composable>
-): AnimatedVisibility {
-     return AnimatedVisibility(
-        visible = visible,
-        enterTransition = EnterTransition.SLIDE_IN,
-        exitTransition = ExitTransition.SLIDE_OUT,
-        enterParams = TransitionParams(duration = duration, slideDirection = direction),
-        exitParams = TransitionParams(duration = duration, slideDirection = direction),
-        modifier = modifier,
-        content = content()
-    )
-} 
-*/
-
-/**
- * A composable that animates its content when entering and exiting.
- *
- * @param visible Whether the content should be shown
- * @param modifier The modifier to apply to the animation container
- * @param enter The animation to use when the content appears
- * @param exit The animation to use when the content disappears
- * @param enterDurationMillis Duration for the enter animation in milliseconds
- * @param exitDurationMillis Duration for the exit animation in milliseconds
- * @param enterDelayMillis Delay before starting the enter animation in milliseconds
- * @param exitDelayMillis Delay before starting the exit animation in milliseconds
- * @param content The content to animate
- */
-@Composable
-fun animatedVisibility(
-    visible: Boolean,
-    modifier: Modifier = Modifier(),
-    enter: EnterTransition = EnterTransition.FADE_IN,
-    exit: ExitTransition = ExitTransition.FADE_OUT,
-    enterDurationMillis: Int = 300,
-    exitDurationMillis: Int = 300,
-    enterDelayMillis: Int = 0,
-    exitDelayMillis: Int = 0,
-    content: @Composable () -> Unit
-) {
-    val enterParams = TransitionParams(
-        duration = enterDurationMillis,
-        delay = enterDelayMillis
-    )
-    
-    val exitParams = TransitionParams(
-        duration = exitDurationMillis,
-        delay = exitDelayMillis
-    )
-    
-    val animatedVisibilityData = AnimatedVisibilityData(
-        visible = visible,
-        enterTransition = enter,
-        exitTransition = exit,
-        enterParams = enterParams,
-        exitParams = exitParams,
-        modifier = modifier
-    )
-    
-    // For now, let's use a simpler approach similar to Text component
-    // Placeholder: Actual rendering call needs integration with composer context
-    // The renderer will handle showing/hiding based on visibility state
-    println("Composable animatedVisibility function called with visible=$visible")
-    
-    // Only render content if visible
-    if (visible) {
-        content()
-    }
 }
 
-/**
- * Internal data class holding parameters for AnimatedVisibility.
- */
-internal data class AnimatedVisibilityData(
-    val visible: Boolean,
-    val enterTransition: EnterTransition,
-    val exitTransition: ExitTransition,
-    val enterParams: TransitionParams,
-    val exitParams: TransitionParams,
-    val modifier: Modifier
-) {
-    /**
-     * Gets animation-related CSS styles based on visibility state.
-     */
-    internal fun getAnimationStyles(): Map<String, String> {
-        val styles = mutableMapOf<String, String>()
-
-        // Base animation properties
-        styles["transition-property"] = "opacity, transform"
-
-        if (visible) {
-            styles["transition-duration"] = "${enterParams.duration}ms"
-            styles["transition-timing-function"] = enterParams.easing.toCssString()
-            styles["transition-delay"] = "${enterParams.delay}ms"
-            styles["opacity"] = "1"
-            
-            // Additional enter styles based on transition type
-            when (enterTransition) {
-                EnterTransition.SLIDE_IN -> {
-                    styles["transform"] = "translateX(0) translateY(0)"
-                }
-                EnterTransition.EXPAND_IN, EnterTransition.ZOOM_IN -> {
-                    styles["transform"] = "scale(1)"
-                }
-                else -> {} // FADE_IN needs no additional styles
-            }
-        } else {
-            styles["transition-duration"] = "${exitParams.duration}ms"
-            styles["transition-timing-function"] = exitParams.easing.toCssString()
-            styles["transition-delay"] = "${exitParams.delay}ms"
-            styles["opacity"] = "0"
-            
-            // Additional exit styles based on transition type
-            when (exitTransition) {
-                ExitTransition.SLIDE_OUT -> {
-                    val transform = when (exitParams.slideDirection) {
-                        SlideDirection.LEFT -> "translateX(-100%)"
-                        SlideDirection.RIGHT -> "translateX(100%)"
-                        SlideDirection.UP -> "translateY(-100%)"
-                        SlideDirection.DOWN -> "translateY(100%)"
-                    }
-                    styles["transform"] = transform
-                }
-                ExitTransition.SHRINK_OUT, ExitTransition.ZOOM_OUT -> {
-                    styles["transform"] = "scale(0.8)"
-                }
-                else -> {} // FADE_OUT needs no additional styles
-            }
-        }
-
-        return styles
-    }
-}
-
-// End of file 
-=======
 // Removed old class AnimatedVisibility
 // Removed helper functions animatedVisibility, fadeInOut, slideInOut
-// Removed dummy transition functions fadeIn, fadeOut 
->>>>>>> f33084b6
+// Removed dummy transition functions fadeIn, fadeOut 