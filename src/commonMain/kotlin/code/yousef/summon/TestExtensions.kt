--- conflicted
+++ resolved
@@ -1,10 +1,5 @@
 package code.yousef.summon
 
-<<<<<<< HEAD
-import code.yousef.summon.components.display.ImageData
-import code.yousef.summon.components.display.TextData
-import code.yousef.summon.components.input.ButtonData
-=======
 /**
  * These are test-only implementations of the component classes used in TestExtensions.kt
  * These are needed for unit testing without using the full composable functions.
@@ -35,17 +30,16 @@
 class Text(
     val text: String
 )
->>>>>>> f33084b6
 
 /**
  * Test helpers for common code to be used in both JVM and JS tests.
- * These check properties of the Data objects passed to composables.
+ * These are simple property checks that don't require platform-specific rendering.
  */
 
 /**
- * Verify that the ImageData has the expected property values
+ * Verify that the Image component has the expected property values
  */
-fun ImageData.verifyProperties(
+fun Image.verifyProperties(
     expectedSrc: String,
     expectedAlt: String? = null,
     expectedWidth: String? = null,
@@ -58,19 +52,20 @@
 }
 
 /**
- * Verify that the ButtonData has the expected property values.
- * Note: Cannot easily verify the rendered label/content from here.
+ * Verify that the Button component has the expected property values
  */
-fun ButtonData.verifyProperties(
-    expectedEnabled: Boolean? = null
+fun Button.verifyProperties(
+    expectedLabel: String,
+    expectedDisabled: Boolean? = null
 ): Boolean {
-    return (expectedEnabled == null || enabled == expectedEnabled)
+    return label == expectedLabel &&
+           (expectedDisabled == null || disabled == expectedDisabled)
 }
 
 /**
- * Verify that the TextData has the expected property values
+ * Verify that the Text component has the expected property values
  */
-fun TextData.verifyProperties(
+fun Text.verifyProperties(
     expectedText: String
 ): Boolean {
     return text == expectedText
