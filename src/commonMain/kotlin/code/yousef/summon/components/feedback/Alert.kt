--- conflicted
+++ resolved
@@ -1,8 +1,5 @@
 package code.yousef.summon.components.feedback
 
-<<<<<<< HEAD
-import code.yousef.summon.modifier.Modifier
-=======
 import code.yousef.summon.runtime.PlatformRendererProvider
 
 import code.yousef.summon.components.display.IconDefaults
@@ -12,7 +9,6 @@
 import code.yousef.summon.runtime.CompositionLocal
 import components.feedback.AlertVariant
 import code.yousef.summon.components.input.Button
->>>>>>> f33084b6
 
 import code.yousef.summon.components.layout.Row
 import code.yousef.summon.components.layout.Column
@@ -24,64 +20,6 @@
  * A composable that displays messages to the user, often requiring acknowledgment or action.
  * Provides slots for icons, title, message, and actions.
  *
-<<<<<<< HEAD
- * @param message The main message text for the alert
- * @param modifier The modifier to apply to this composable
- * @param type The semantic type of the alert
- * @param title Optional title or header for the alert
- * @param isDismissible Whether the alert can be dismissed by the user
- * @param iconName Optional icon name to display with the alert
- * @param onDismiss Callback to invoke when the alert is dismissed
- * @param actionText Optional text for an action button
- * @param onAction Callback to invoke when the action button is clicked
- */
-data class Alert(
-    val message: String,
-    val modifier: Modifier = Modifier(),
-    val type: AlertType = AlertType.INFO,
-    val title: String? = null,
-    val isDismissible: Boolean = false,
-    val iconName: String? = null,
-    val onDismiss: (() -> Unit)? = null,
-    val actionText: String? = null,
-    val onAction: (() -> Unit)? = null
-) {
-    /**
-     * Gets type-specific styles for the alert.
-     */
-    internal fun getTypeStyles(): Map<String, String> {
-        return when (type) {
-            AlertType.INFO -> mapOf(
-                "background-color" to "#e3f2fd",
-                "color" to "#0d47a1",
-                "border-color" to "#bbdefb"
-            )
-
-            AlertType.SUCCESS -> mapOf(
-                "background-color" to "#e8f5e9",
-                "color" to "#1b5e20",
-                "border-color" to "#c8e6c9"
-            )
-
-            AlertType.WARNING -> mapOf(
-                "background-color" to "#fff3e0",
-                "color" to "#e65100",
-                "border-color" to "#ffe0b2"
-            )
-
-            AlertType.ERROR -> mapOf(
-                "background-color" to "#ffebee",
-                "color" to "#b71c1c",
-                "border-color" to "#ffcdd2"
-            )
-
-            AlertType.NEUTRAL -> mapOf(
-                "background-color" to "#f5f5f5",
-                "color" to "#212121",
-                "border-color" to "#e0e0e0"
-            )
-        }
-=======
  * @param modifier Modifier applied to the alert container.
  * @param variant The semantic variant of the alert, influences default styling and icon.
  * @param onDismiss Optional callback invoked when the user attempts to dismiss the alert (e.g., clicks a close button).
@@ -123,7 +61,6 @@
         val renderer = PlatformRendererProvider.getPlatformRenderer()
         // Use the updated renderAlertContainer method
         renderer.renderAlertContainer(variant, finalModifier)
->>>>>>> f33084b6
     }
 
     // --- Compose internal structure --- 
