package code.yousef.summon.components.feedback

<<<<<<< HEAD
import code.yousef.summon.annotation.Composable
import code.yousef.summon.modifier.Modifier
=======
import code.yousef.summon.modifier.Modifier
import code.yousef.summon.runtime.Composable
import code.yousef.summon.runtime.PlatformRendererProvider
>>>>>>> f33084b6


/**
 * Progress indicator types.
 * Linear is typically the default HTML <progress> element.
 * Circular usually requires custom SVG/CSS.
 */
enum class ProgressType {
    LINEAR, CIRCULAR
}

/**
<<<<<<< HEAD
 * Internal data class holding parameters for the Progress composable.
 */
internal data class ProgressData(
    val modifier: Modifier = Modifier(),
    val type: ProgressType = ProgressType.LINEAR,
    val value: Int? = null,
    val maxValue: Int = 100,
    val color: String = "#2196f3",
    val trackColor: String = "#e0e0e0",
    val size: String = "medium",
    val thickness: String = "4px",
    val animation: ProgressAnimation = ProgressAnimation.SMOOTH,
    val label: String? = null
) {
    /**
     * Checks if this progress indicator is indeterminate.
     */
    internal fun isIndeterminate(): Boolean {
        return value == null || type == ProgressType.INDETERMINATE
    }

    /**
     * Gets the current progress percentage.
     */
    internal fun getPercentage(): Int {
        if (isIndeterminate()) return 0

        val current = value ?: 0
        return ((current.toFloat() / maxValue.toFloat()) * 100).toInt().coerceIn(0, 100)
    }

    /**
     * Gets type-specific styles for the progress indicator.
     */
    internal fun getTypeStyles(): Map<String, String> {
        val base = mapOf(
            "background-color" to trackColor
        )

        return when (type) {
            ProgressType.LINEAR -> base + mapOf(
                "height" to getSizeValue(),
                "width" to "100%"
            )

            ProgressType.CIRCULAR -> base + mapOf(
                "width" to getCircularSize(),
                "height" to getCircularSize(),
                "border-radius" to "50%"
            )

            ProgressType.INDETERMINATE -> when {
                type == ProgressType.CIRCULAR -> base + mapOf(
                    "width" to getCircularSize(),
                    "height" to getCircularSize(),
                    "border-radius" to "50%"
                )

                else -> base + mapOf(
                    "height" to getSizeValue(),
                    "width" to "100%"
                )
            }
        }
    }

    /**
     * Gets size value based on the size property.
     */
    private fun getSizeValue(): String {
        return when (size) {
            "small" -> "4px"
            "large" -> "8px"
            else -> thickness // Use the thickness value for medium size
        }
    }

    /**
     * Gets circular progress size based on the size property.
     */
    private fun getCircularSize(): String {
        return when (size) {
            "small" -> "24px"
            "large" -> "48px"
            else -> "36px" // medium
        }
    }

    /**
     * Gets animation styles based on the animation property.
     */
    internal fun getAnimationStyles(): Map<String, String> {
        if (animation == ProgressAnimation.NONE) {
            return emptyMap()
        }

        return when (animation) {
            ProgressAnimation.SMOOTH -> mapOf(
                "transition" to "width 0.3s ease-in-out, transform 0.3s ease-in-out"
            )

            ProgressAnimation.PULSE -> mapOf(
                "animation" to "pulse 1.5s infinite"
            )

            ProgressAnimation.BOUNCE -> mapOf(
                "animation" to "bounce 1s infinite"
            )

            else -> emptyMap()
        }
    }

    /**
     * Gets animation keyframes for the specified animation type.
     */
    internal fun getAnimationKeyframes(): String? {
        return when (animation) {
            ProgressAnimation.PULSE -> """
                @keyframes pulse {
                    0% { opacity: 1; }
                    50% { opacity: 0.6; }
                    100% { opacity: 1; }
                }
            """.trimIndent()

            ProgressAnimation.BOUNCE -> """
                @keyframes bounce {
                    0%, 100% { transform: translateY(0); }
                    50% { transform: translateY(-5px); }
                }
            """.trimIndent()

            else -> null
        }
    }

    /**
     * Gets accessibility attributes for the progress indicator.
     */
    internal fun getAccessibilityAttributes(): Map<String, String> {
        val attributes = mutableMapOf<String, String>()

        attributes["role"] = "progressbar"

        if (!isIndeterminate()) {
            attributes["aria-valuenow"] = (value ?: 0).toString()
            attributes["aria-valuemin"] = "0"
            attributes["aria-valuemax"] = maxValue.toString()
            attributes["aria-valuetext"] = "${getPercentage()}%"
        } else {
            attributes["aria-valuetext"] = "Loading"
        }

        // If there's a label, add it as aria-label
        label?.let { attributes["aria-label"] = it }

        return attributes
    }
}

/**
 * A composable that displays a progress indicator for loading and progress tracking.
 *
 * @param modifier The modifier to apply to this composable
 * @param type The type of progress indicator
 * @param value The current progress value (0-100 or null for indeterminate)
 * @param maxValue The maximum progress value (default: 100)
 * @param color The color of the progress indicator
 * @param trackColor The color of the track behind the progress indicator
 * @param size The size of the progress indicator
 * @param thickness The thickness of the progress indicator
 * @param animation The animation style for the progress indicator
 * @param label Optional label to describe what is in progress
 */
@Composable
fun Progress(
    modifier: Modifier = Modifier(),
    type: ProgressType = ProgressType.LINEAR,
    value: Int? = null,
    maxValue: Int = 100,
    color: String = "#2196f3",
    trackColor: String = "#e0e0e0",
    size: String = "medium",
    thickness: String = "4px",
    animation: ProgressAnimation = ProgressAnimation.SMOOTH,
    label: String? = null
) {
    // Create the data holder object
    val progressData = ProgressData(
        modifier = modifier,
        type = type,
        value = value,
        maxValue = maxValue,
        color = color,
        trackColor = trackColor,
        size = size,
        thickness = thickness,
        animation = animation,
        label = label
    )

    // For now, use a simple placeholder similar to other composable functions
    println("Composable Progress function called: ${type.name}, value=${value ?: "indeterminate"}")
    
    // TODO: Renderer needs to handle creating the progress element(s) based on ProgressData
    // This will be implemented when the renderer integration is complete
}

/**
 * Creates a linear progress bar composable.
 * @param value The current progress value (0-100 or null for indeterminate)
 * @param color The color of the progress indicator
=======
 * A composable that displays a progress indicator.
 * Can be determinate (showing progress towards completion) or indeterminate.
 *
 * @param progress The current progress value between 0.0 and 1.0.
 *                 Set to `null` for an indeterminate progress indicator.
 * @param modifier Modifier applied to the progress indicator.
 * @param type The visual type (Linear or Circular). TODO: Needs renderer support for CIRCULAR.
 * @param color The color of the progress indicator track/bar. TODO: Handle via modifier.
 * @param trackColor The color of the background track (for linear). TODO: Handle via modifier.
 */
@Composable
fun Progress(
    modifier: Modifier = Modifier(),
    progress: Float? = null, // Null indicates indeterminate
    type: ProgressType = ProgressType.LINEAR,
    color: String? = null, // TODO: Handled by modifier/renderer
    trackColor: String? = null // TODO: Handled by modifier/renderer
) {
    // Validate progress value
    val clampedProgress = progress?.coerceIn(0.0f, 1.0f)

    // TODO: Apply default styles + type styles + color styles to modifier
    val finalModifier = modifier
        // .progressStyle(type, color, trackColor) // Example modifier usage

    // TODO: Replace runtime.PlatformRendererProvider with CompositionLocal access
    // val renderer = LocalPlatformRenderer.current
    val renderer = PlatformRendererProvider.getPlatformRenderer()

    // TODO: Renderer signature might need updating to handle type, colors explicitly if not via modifier
    renderer.renderProgress(
        value = clampedProgress,
        modifier = finalModifier
    )
}

/**
 * Creates a linear progress bar.
 * @param progress The current progress value (0.0-1.0 or null for indeterminate)
>>>>>>> f33084b6
 * @param modifier The modifier to apply to this composable
 * @param color The color of the progress indicator. TODO: Handle via modifier.
 * @param trackColor The color of the background track. TODO: Handle via modifier.
 */
@Composable
fun LinearProgress(
<<<<<<< HEAD
    value: Int? = null,
    color: String = "#2196f3",
    modifier: Modifier = Modifier()
) {
    Progress(
        modifier = modifier,
        type = ProgressType.LINEAR,
        value = value,
        color = color
    )
}

/**
 * Creates a circular spinner or progress indicator composable.
 * @param value The current progress value (0-100 or null for indeterminate)
 * @param size The size of the spinner (small, medium, large)
 * @param color The color of the spinner
=======
    progress: Float? = null,
    modifier: Modifier = Modifier(),
    color: String? = null, // Default styling handled by Progress or renderer
    trackColor: String? = null // Default styling handled by Progress or renderer
) {
    Progress(
        progress = progress,
        modifier = modifier,
        type = ProgressType.LINEAR,
        color = color, // Pass through, let Progress/modifier handle defaults
        trackColor = trackColor
    )
}

/**
 * Creates a circular spinner or progress indicator.
 * @param progress The current progress value (0.0-1.0 or null for indeterminate)
>>>>>>> f33084b6
 * @param modifier The modifier to apply to this composable
 * @param color The color of the spinner. TODO: Handle via modifier.
 */
@Composable
fun CircularProgress(
<<<<<<< HEAD
    value: Int? = null,
    size: String = "medium",
    color: String = "#2196f3",
    modifier: Modifier = Modifier()
) {
    Progress(
        modifier = modifier,
        type = ProgressType.CIRCULAR,
        value = value,
        size = size,
        color = color
    )
}

/**
 * Creates an indeterminate loading spinner composable.
 * @param type The type of indeterminate indicator (LINEAR or CIRCULAR)
 * @param color The color of the spinner
 * @param modifier The modifier to apply to this composable
 */
@Composable
fun Loading(
    type: ProgressType = ProgressType.CIRCULAR,
    color: String = "#2196f3",
    modifier: Modifier = Modifier()
) {
    Progress(
        modifier = modifier,
        type = ProgressType.INDETERMINATE,
        value = null,
        color = color,
        animation = ProgressAnimation.PULSE
    )
} 
=======
    progress: Float? = null,
    modifier: Modifier = Modifier(),
    color: String? = null // Default styling handled by Progress or renderer
) {
    Progress(
        progress = progress,
        modifier = modifier,
        type = ProgressType.CIRCULAR,
        color = color // Pass through
    )
}

// Removed old Progress data class and internal helper methods.
// Removed ProgressAnimation enum - should be handled via modifiers/renderer. 
>>>>>>> f33084b6
<|MERGE_RESOLUTION|>--- conflicted
+++ resolved
@@ -1,29 +1,45 @@
 package code.yousef.summon.components.feedback
 
-<<<<<<< HEAD
-import code.yousef.summon.annotation.Composable
+import code.yousef.summon.core.Composable
+import code.yousef.summon.MediaComponent
+import code.yousef.summon.core.getPlatformRenderer
 import code.yousef.summon.modifier.Modifier
-=======
-import code.yousef.summon.modifier.Modifier
-import code.yousef.summon.runtime.Composable
-import code.yousef.summon.runtime.PlatformRendererProvider
->>>>>>> f33084b6
-
-
-/**
- * Progress indicator types.
- * Linear is typically the default HTML <progress> element.
- * Circular usually requires custom SVG/CSS.
+import kotlinx.html.TagConsumer
+
+/**
+ * Progress indicator types
  */
 enum class ProgressType {
-    LINEAR, CIRCULAR
+    LINEAR,    // Linear progress bar
+    CIRCULAR,  // Circular spinner or progress indicator
+    INDETERMINATE // Indeterminate progress indicator (both linear and circular)
 }
 
 /**
-<<<<<<< HEAD
- * Internal data class holding parameters for the Progress composable.
- */
-internal data class ProgressData(
+ * Progress animation types
+ */
+enum class ProgressAnimation {
+    NONE,     // No animation
+    SMOOTH,   // Smooth animation
+    PULSE,    // Pulsing animation
+    BOUNCE    // Bouncing animation
+}
+
+/**
+ * A composable that displays a progress indicator for loading and progress tracking.
+ *
+ * @param modifier The modifier to apply to this composable
+ * @param type The type of progress indicator
+ * @param value The current progress value (0-100 or null for indeterminate)
+ * @param maxValue The maximum progress value (default: 100)
+ * @param color The color of the progress indicator
+ * @param trackColor The color of the track behind the progress indicator
+ * @param size The size of the progress indicator
+ * @param thickness The thickness of the progress indicator
+ * @param animation The animation style for the progress indicator
+ * @param label Optional label to describe what is in progress
+ */
+data class Progress(
     val modifier: Modifier = Modifier(),
     val type: ProgressType = ProgressType.LINEAR,
     val value: Int? = null,
@@ -34,7 +50,20 @@
     val thickness: String = "4px",
     val animation: ProgressAnimation = ProgressAnimation.SMOOTH,
     val label: String? = null
-) {
+) : Composable, MediaComponent {
+    /**
+     * Renders this Progress composable using the platform-specific renderer.
+     * @param receiver TagConsumer to render to
+     * @return The TagConsumer for method chaining
+     */
+    override fun <T> compose(receiver: T): T {
+        if (receiver is TagConsumer<*>) {
+            @Suppress("UNCHECKED_CAST")
+            return getPlatformRenderer().renderProgress(this, receiver as TagConsumer<T>)
+        }
+        return receiver
+    }
+
     /**
      * Checks if this progress indicator is indeterminate.
      */
@@ -183,194 +212,56 @@
 }
 
 /**
- * A composable that displays a progress indicator for loading and progress tracking.
- *
- * @param modifier The modifier to apply to this composable
- * @param type The type of progress indicator
- * @param value The current progress value (0-100 or null for indeterminate)
- * @param maxValue The maximum progress value (default: 100)
- * @param color The color of the progress indicator
- * @param trackColor The color of the track behind the progress indicator
- * @param size The size of the progress indicator
- * @param thickness The thickness of the progress indicator
- * @param animation The animation style for the progress indicator
- * @param label Optional label to describe what is in progress
- */
-@Composable
-fun Progress(
-    modifier: Modifier = Modifier(),
-    type: ProgressType = ProgressType.LINEAR,
-    value: Int? = null,
-    maxValue: Int = 100,
-    color: String = "#2196f3",
-    trackColor: String = "#e0e0e0",
-    size: String = "medium",
-    thickness: String = "4px",
-    animation: ProgressAnimation = ProgressAnimation.SMOOTH,
-    label: String? = null
-) {
-    // Create the data holder object
-    val progressData = ProgressData(
-        modifier = modifier,
-        type = type,
-        value = value,
-        maxValue = maxValue,
-        color = color,
-        trackColor = trackColor,
-        size = size,
-        thickness = thickness,
-        animation = animation,
-        label = label
-    )
-
-    // For now, use a simple placeholder similar to other composable functions
-    println("Composable Progress function called: ${type.name}, value=${value ?: "indeterminate"}")
-    
-    // TODO: Renderer needs to handle creating the progress element(s) based on ProgressData
-    // This will be implemented when the renderer integration is complete
-}
-
-/**
- * Creates a linear progress bar composable.
+ * Creates a linear progress bar.
  * @param value The current progress value (0-100 or null for indeterminate)
  * @param color The color of the progress indicator
-=======
- * A composable that displays a progress indicator.
- * Can be determinate (showing progress towards completion) or indeterminate.
- *
- * @param progress The current progress value between 0.0 and 1.0.
- *                 Set to `null` for an indeterminate progress indicator.
- * @param modifier Modifier applied to the progress indicator.
- * @param type The visual type (Linear or Circular). TODO: Needs renderer support for CIRCULAR.
- * @param color The color of the progress indicator track/bar. TODO: Handle via modifier.
- * @param trackColor The color of the background track (for linear). TODO: Handle via modifier.
- */
-@Composable
-fun Progress(
-    modifier: Modifier = Modifier(),
-    progress: Float? = null, // Null indicates indeterminate
-    type: ProgressType = ProgressType.LINEAR,
-    color: String? = null, // TODO: Handled by modifier/renderer
-    trackColor: String? = null // TODO: Handled by modifier/renderer
-) {
-    // Validate progress value
-    val clampedProgress = progress?.coerceIn(0.0f, 1.0f)
-
-    // TODO: Apply default styles + type styles + color styles to modifier
-    val finalModifier = modifier
-        // .progressStyle(type, color, trackColor) // Example modifier usage
-
-    // TODO: Replace runtime.PlatformRendererProvider with CompositionLocal access
-    // val renderer = LocalPlatformRenderer.current
-    val renderer = PlatformRendererProvider.getPlatformRenderer()
-
-    // TODO: Renderer signature might need updating to handle type, colors explicitly if not via modifier
-    renderer.renderProgress(
-        value = clampedProgress,
-        modifier = finalModifier
-    )
-}
-
-/**
- * Creates a linear progress bar.
- * @param progress The current progress value (0.0-1.0 or null for indeterminate)
->>>>>>> f33084b6
- * @param modifier The modifier to apply to this composable
- * @param color The color of the progress indicator. TODO: Handle via modifier.
- * @param trackColor The color of the background track. TODO: Handle via modifier.
- */
-@Composable
-fun LinearProgress(
-<<<<<<< HEAD
+ * @param modifier The modifier to apply to this composable
+ */
+fun linearProgress(
     value: Int? = null,
     color: String = "#2196f3",
     modifier: Modifier = Modifier()
-) {
-    Progress(
-        modifier = modifier,
-        type = ProgressType.LINEAR,
-        value = value,
-        color = color
-    )
-}
-
-/**
- * Creates a circular spinner or progress indicator composable.
+): Progress = Progress(
+    modifier = modifier,
+    type = ProgressType.LINEAR,
+    value = value,
+    color = color
+)
+
+/**
+ * Creates a circular spinner or progress indicator.
  * @param value The current progress value (0-100 or null for indeterminate)
  * @param size The size of the spinner (small, medium, large)
  * @param color The color of the spinner
-=======
-    progress: Float? = null,
-    modifier: Modifier = Modifier(),
-    color: String? = null, // Default styling handled by Progress or renderer
-    trackColor: String? = null // Default styling handled by Progress or renderer
-) {
-    Progress(
-        progress = progress,
-        modifier = modifier,
-        type = ProgressType.LINEAR,
-        color = color, // Pass through, let Progress/modifier handle defaults
-        trackColor = trackColor
-    )
-}
-
-/**
- * Creates a circular spinner or progress indicator.
- * @param progress The current progress value (0.0-1.0 or null for indeterminate)
->>>>>>> f33084b6
- * @param modifier The modifier to apply to this composable
- * @param color The color of the spinner. TODO: Handle via modifier.
- */
-@Composable
-fun CircularProgress(
-<<<<<<< HEAD
+ * @param modifier The modifier to apply to this composable
+ */
+fun circularProgress(
     value: Int? = null,
     size: String = "medium",
     color: String = "#2196f3",
     modifier: Modifier = Modifier()
-) {
-    Progress(
-        modifier = modifier,
-        type = ProgressType.CIRCULAR,
-        value = value,
-        size = size,
-        color = color
-    )
-}
-
-/**
- * Creates an indeterminate loading spinner composable.
+): Progress = Progress(
+    modifier = modifier,
+    type = ProgressType.CIRCULAR,
+    value = value,
+    size = size,
+    color = color
+)
+
+/**
+ * Creates an indeterminate loading spinner.
  * @param type The type of indeterminate indicator (LINEAR or CIRCULAR)
  * @param color The color of the spinner
  * @param modifier The modifier to apply to this composable
  */
-@Composable
-fun Loading(
+fun loading(
     type: ProgressType = ProgressType.CIRCULAR,
     color: String = "#2196f3",
     modifier: Modifier = Modifier()
-) {
-    Progress(
-        modifier = modifier,
-        type = ProgressType.INDETERMINATE,
-        value = null,
-        color = color,
-        animation = ProgressAnimation.PULSE
-    )
-} 
-=======
-    progress: Float? = null,
-    modifier: Modifier = Modifier(),
-    color: String? = null // Default styling handled by Progress or renderer
-) {
-    Progress(
-        progress = progress,
-        modifier = modifier,
-        type = ProgressType.CIRCULAR,
-        color = color // Pass through
-    )
-}
-
-// Removed old Progress data class and internal helper methods.
-// Removed ProgressAnimation enum - should be handled via modifiers/renderer. 
->>>>>>> f33084b6
+): Progress = Progress(
+    modifier = modifier,
+    type = ProgressType.INDETERMINATE,
+    value = null,
+    color = color,
+    animation = ProgressAnimation.PULSE
+) 