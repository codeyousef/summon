package code.yousef.summon.components.input

<<<<<<< HEAD
import code.yousef.summon.*
import code.yousef.summon.core.UIElement
import code.yousef.summon.core.PlatformRendererProvider
import code.yousef.summon.modifier.Modifier
import kotlinx.html.TagConsumer
import code.yousef.summon.annotation.Composable

/**
 * A composable that allows users to select a date using a platform-provided date picker interface.
 *
 * This composable follows the state hoisting pattern. The value is typically represented
 * as a string in "YYYY-MM-DD" format, compatible with the HTML date input.
 *
 * @param value The currently selected date string ("YYYY-MM-DD"), or an empty string if none selected.
 * @param onValueChange Lambda invoked when the user selects a date, providing the new date string.
 * @param modifier Optional [Modifier] for styling and layout.
 * @param enabled Controls the enabled state. When `false`, interaction is disabled.
 * @param label Optional label text to display above or alongside the date picker.
 * @param placeholder Optional placeholder text (browser support may vary for date inputs).
 * @param isError Indicates if the date picker currently has an error.
 * @param min Optional minimum selectable date string ("YYYY-MM-DD").
 * @param max Optional maximum selectable date string ("YYYY-MM-DD").
 */
@Composable
fun DatePicker(
    value: String,
    onValueChange: (String) -> Unit,
    modifier: Modifier = Modifier(),
    enabled: Boolean = true,
    label: String? = null,
    placeholder: String? = null,
    isError: Boolean = false,
    min: String? = null,
    max: String? = null
) {
    val datePickerData = DatePickerData(
        value = value,
        onValueChange = onValueChange,
        modifier = modifier,
        enabled = enabled,
        label = label,
        placeholder = placeholder,
        isError = isError,
        min = min,
        max = max
    )

    println("Composable DatePicker function called with value: $value")
}

/**
 * Internal data class holding parameters for the DatePicker renderer.
 */
internal data class DatePickerData(
    val value: String,
    val onValueChange: (String) -> Unit,
    val modifier: Modifier,
    val enabled: Boolean,
    val label: String?,
    val placeholder: String?,
    val isError: Boolean,
    val min: String?,
    val max: String?
) 
=======
import code.yousef.summon.modifier.Modifier
import code.yousef.summon.modifier.applyIf
import code.yousef.summon.modifier.pointerEvents
import code.yousef.summon.runtime.CompositionLocal
import code.yousef.summon.runtime.PlatformRendererProvider


// Use placeholder typealias for LocalDate
// In a real scenario, this should be a proper date/time library type (e.g., kotlinx-datetime)
typealias LocalDate = Any

/**
 * A composable that allows users to select a date.
 *
 * @param value The currently selected date, or null if none selected.
 * @param onValueChange Callback invoked when the user selects a new date.
 * @param modifier Modifier applied to the date picker layout.
 * @param enabled Controls the enabled state.
 * @param label Optional label displayed for the date picker.
 * // TODO: Add parameters for min/max selectable dates, date formatting, initial display month, etc.
 */
@Composable
fun DatePicker(
    value: LocalDate?,
    onValueChange: (LocalDate?) -> Unit,
    modifier: Modifier = Modifier(),
    enabled: Boolean = true,
    label: String? = null
    // Removed placeholder, min, max, validators - handle via composition/modifier/state
) {
    val composer = CompositionLocal.currentComposer
    // Apply styling directly to the element via modifier
    val finalModifier = modifier
        .opacity(if (enabled) 1f else 0.6f)
        // TODO: Add cursor style? .cursor(if (enabled) "pointer" else "default")
        .applyIf(!enabled) { pointerEvents("none") } // Assuming pointerEvents exists

    composer?.startNode() // Start DatePicker node
    if (composer?.inserting == true) {
        val renderer = PlatformRendererProvider.getPlatformRenderer()
        // Pass relevant state and modifier to the renderer
        renderer.renderDatePicker(
            value = value,
            onValueChange = { if (enabled) onValueChange(it) }, // Guard callback
            enabled = enabled,
            modifier = finalModifier
            // Label parameter removed from renderDatePicker based on PlatformRenderer interface
        )
    }
    composer?.endNode() // End DatePicker node (self-closing)
}

// The old DatePicker class and its methods are removed. 
>>>>>>> f33084b6
<|MERGE_RESOLUTION|>--- conflicted
+++ resolved
@@ -1,71 +1,5 @@
 package code.yousef.summon.components.input
 
-<<<<<<< HEAD
-import code.yousef.summon.*
-import code.yousef.summon.core.UIElement
-import code.yousef.summon.core.PlatformRendererProvider
-import code.yousef.summon.modifier.Modifier
-import kotlinx.html.TagConsumer
-import code.yousef.summon.annotation.Composable
-
-/**
- * A composable that allows users to select a date using a platform-provided date picker interface.
- *
- * This composable follows the state hoisting pattern. The value is typically represented
- * as a string in "YYYY-MM-DD" format, compatible with the HTML date input.
- *
- * @param value The currently selected date string ("YYYY-MM-DD"), or an empty string if none selected.
- * @param onValueChange Lambda invoked when the user selects a date, providing the new date string.
- * @param modifier Optional [Modifier] for styling and layout.
- * @param enabled Controls the enabled state. When `false`, interaction is disabled.
- * @param label Optional label text to display above or alongside the date picker.
- * @param placeholder Optional placeholder text (browser support may vary for date inputs).
- * @param isError Indicates if the date picker currently has an error.
- * @param min Optional minimum selectable date string ("YYYY-MM-DD").
- * @param max Optional maximum selectable date string ("YYYY-MM-DD").
- */
-@Composable
-fun DatePicker(
-    value: String,
-    onValueChange: (String) -> Unit,
-    modifier: Modifier = Modifier(),
-    enabled: Boolean = true,
-    label: String? = null,
-    placeholder: String? = null,
-    isError: Boolean = false,
-    min: String? = null,
-    max: String? = null
-) {
-    val datePickerData = DatePickerData(
-        value = value,
-        onValueChange = onValueChange,
-        modifier = modifier,
-        enabled = enabled,
-        label = label,
-        placeholder = placeholder,
-        isError = isError,
-        min = min,
-        max = max
-    )
-
-    println("Composable DatePicker function called with value: $value")
-}
-
-/**
- * Internal data class holding parameters for the DatePicker renderer.
- */
-internal data class DatePickerData(
-    val value: String,
-    val onValueChange: (String) -> Unit,
-    val modifier: Modifier,
-    val enabled: Boolean,
-    val label: String?,
-    val placeholder: String?,
-    val isError: Boolean,
-    val min: String?,
-    val max: String?
-) 
-=======
 import code.yousef.summon.modifier.Modifier
 import code.yousef.summon.modifier.applyIf
 import code.yousef.summon.modifier.pointerEvents
@@ -118,5 +52,4 @@
     composer?.endNode() // End DatePicker node (self-closing)
 }
 
-// The old DatePicker class and its methods are removed. 
->>>>>>> f33084b6
+// The old DatePicker class and its methods are removed. 