--- conflicted
+++ resolved
@@ -1,13 +1,5 @@
 package code.yousef.summon.components.input
 
-<<<<<<< HEAD
-import code.yousef.summon.*
-import code.yousef.summon.core.UIElement
-import code.yousef.summon.core.PlatformRendererProvider
-import code.yousef.summon.modifier.Modifier
-import kotlinx.html.TagConsumer
-import code.yousef.summon.annotation.Composable
-=======
 import code.yousef.summon.modifier.Modifier
 import code.yousef.summon.modifier.applyIf
 import code.yousef.summon.modifier.pointerEvents
@@ -19,23 +11,11 @@
 import code.yousef.summon.components.layout.Row
 import code.yousef.summon.components.layout.Spacer
 import code.yousef.summon.components.layout.Alignment
->>>>>>> f33084b6
 
 /**
  * A composable that displays a radio button, typically used as part of a group
  * where only one option can be selected at a time.
  *
-<<<<<<< HEAD
- * State (which option is selected) must be managed externally and passed via the
- * `selected` parameter and the `onClick` lambda.
- *
- * @param selected Whether this radio button is currently selected.
- * @param onClick Lambda executed when this radio button is clicked. Typically, this lambda
- *                updates the external state to select this button.
- * @param modifier Optional [Modifier] for styling and layout.
- * @param enabled Controls the enabled state. When `false`, interaction is disabled.
- * @param label Optional label text displayed alongside the radio button.
-=======
  * To create a radio button group, manage the selected state externally (e.g., using
  * `remember { mutableStateOf(selectedValue) }`) and call `RadioButton` for each option,
  * passing `selected = (optionValue == selectedState)` and an `onClick` lambda that updates
@@ -46,39 +26,12 @@
  * @param modifier Modifier applied to the radio button layout (often includes label).
  * @param enabled Controls the enabled state. When `false`, interaction is disabled.
  * @param label Optional composable lambda for displaying a label beside the radio button.
->>>>>>> f33084b6
  */
 @Composable
 fun RadioButton(
     selected: Boolean,
     onClick: () -> Unit,
     modifier: Modifier = Modifier(),
-<<<<<<< HEAD
-    enabled: Boolean = true,
-    label: String? = null
-) {
-    val radioButtonData = RadioButtonData(
-        selected = selected,
-        onClick = onClick,
-        modifier = modifier,
-        enabled = enabled,
-        label = label
-    )
-
-    println("Composable RadioButton function called with selected: $selected")
-}
-
-/**
- * Internal data class holding parameters for the RadioButton renderer.
- */
-internal data class RadioButtonData(
-    val selected: Boolean,
-    val onClick: () -> Unit,
-    val modifier: Modifier,
-    val enabled: Boolean,
-    val label: String?
-) 
-=======
     enabled: Boolean = true
     // Removed label String, value, name parameters.
     // Grouping (name) and value association are handled by external state management.
@@ -147,5 +100,4 @@
 
 // The old RadioButton class is removed.
 // The old RadioGroup class is removed - group logic is handled via state management.
-// The old RadioOption data class is removed. 
->>>>>>> f33084b6
+// The old RadioOption data class is removed. 