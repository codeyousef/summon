--- conflicted
+++ resolved
@@ -1,245 +1,110 @@
 package code.yousef.summon.components.input
 
-<<<<<<< HEAD
-import code.yousef.summon.core.UIElement
+import code.yousef.summon.core.Composable
 import code.yousef.summon.core.PlatformRendererProvider
+import code.yousef.summon.components.ClickableComponent
+import code.yousef.summon.components.FocusableComponent
 import code.yousef.summon.components.display.Icon
 import code.yousef.summon.modifier.Modifier
 import kotlinx.html.TagConsumer
-import code.yousef.summon.annotation.Composable
 
 /**
- * Style variants for the Button composable.
+ * A button component that triggers an action when clicked.
+ *
+ * Buttons are used to trigger actions or events, such as submitting a form,
+ * opening a dialog, canceling an action, or performing a delete operation.
+ *
+ * @param label The text to display on the button
+ * @param onClick The callback to invoke when the button is clicked
+ * @param modifier The modifier to apply to this composable
+ * @param variant The visual style variant of the button (primary, secondary, etc.)
+ * @param disabled Whether the button is disabled and cannot be clicked
+ * @param icon Optional icon to display alongside the button text
+ * @param iconPosition Position of the icon relative to the label (start or end)
+ * 
+ * @sample code.yousef.summon.components.input.ButtonSamples.BasicButton
+ * @sample code.yousef.summon.components.input.ButtonSamples.ButtonWithIcon
+ * @sample code.yousef.summon.components.input.ButtonSamples.DisabledButton
  */
-enum class ButtonVariant {
-    PRIMARY,
-    SECONDARY,
-    TERTIARY,
-    DANGER,
-    SUCCESS,
-    WARNING,
-    INFO,
-    LINK,
-    GHOST
-}
+class Button(
+    val label: String,
+    val onClick: (Any) -> Unit = {},
+    val modifier: Modifier = Modifier(),
+    val variant: ButtonVariant = ButtonVariant.PRIMARY,
+    val disabled: Boolean = false,
+    val icon: Icon? = null,
+    val iconPosition: IconPosition = IconPosition.START
+) : Composable, ClickableComponent, FocusableComponent {
+    /**
+     * Button style variant
+     */
+    enum class ButtonVariant {
+        PRIMARY,
+        SECONDARY,
+        TERTIARY,
+        DANGER,
+        SUCCESS,
+        WARNING,
+        INFO,
+        LINK,
+        GHOST
+    }
+    
+    /**
+     * Position of the icon relative to the label
+     */
+    enum class IconPosition {
+        START,
+        END
+    }
 
-/**
- * A composable that provides a clickable button with styling and optional content.
- *
- * Buttons allow users to trigger actions. They can contain text, icons, or other content.
- *
- * @param onClick Lambda executed when the button is clicked.
- * @param modifier Optional [Modifier] for styling and layout.
- * @param enabled Controls the enabled state of the button. When `false`, onClick will not be invoked.
- * @param variant The visual style [ButtonVariant] of the button.
- * @param content The composable content to display inside the button. Typically [Text] and/or [Icon].
- *                The content is laid out in a Row layout by the renderer.
-=======
-
-import code.yousef.summon.modifier.Modifier
-import code.yousef.summon.runtime.Composable
-import code.yousef.summon.runtime.PlatformRendererProvider
-import code.yousef.summon.components.text.Text
-
-/**
- * Visual style variants for the Button component.
- */
-enum class ButtonVariant {
-    PRIMARY,
-    SECONDARY,
-    TERTIARY,
-    DANGER,
-    SUCCESS,
-    WARNING,
-    INFO,
-    LINK,
-    GHOST
-}
-
-/**
- * Position of the icon relative to the label (Kept from original file)
- */
-enum class IconPosition {
-    START,
-    END
-}
-
-// Helper to get variant-specific styles
-private fun getVariantModifier(variant: ButtonVariant): Modifier {
-    return when (variant) {
-        ButtonVariant.PRIMARY -> Modifier().background("#0d6efd").color("#ffffff")
-        ButtonVariant.SECONDARY -> Modifier().background("#6c757d").color("#ffffff")
-        ButtonVariant.SUCCESS -> Modifier().background("#198754").color("#ffffff")
-        ButtonVariant.DANGER -> Modifier().background("#dc3545").color("#ffffff")
-        ButtonVariant.WARNING -> Modifier().background("#ffc107").color("#000000")
-        ButtonVariant.INFO -> Modifier().background("#0dcaf0").color("#000000")
-        ButtonVariant.TERTIARY -> Modifier().background("#e9ecef").color("#000000")
-        ButtonVariant.LINK -> Modifier().background("transparent").color("#0d6efd").textDecoration("underline")
-        ButtonVariant.GHOST -> Modifier().background("transparent").color("#6c757d")
+    /**
+     * Renders this Button composable using the platform-specific renderer.
+     */
+    override fun <T> compose(receiver: T): T {
+        if (receiver is TagConsumer<*>) {
+            @Suppress("UNCHECKED_CAST")
+            return PlatformRendererProvider.getRenderer().renderButton(this, receiver as TagConsumer<T>)
+        }
+        return receiver
     }
 }
 
 /**
- * A composable that displays a button and executes an action when clicked.
- *
- * @param onClick The callback to be invoked when the button is clicked
- * @param modifier The modifier to be applied to the button
- * @param enabled Controls the enabled state of the button. When false, the button will not be clickable
- * @param variant The visual style variant of the button
- * @param content The content to be displayed inside the button
+ * Contains sample implementations of the Button component for documentation.
  */
-@Composable
-fun Button(
-    onClick: () -> Unit,
-    modifier: Modifier = Modifier(),
-    enabled: Boolean = true,
-    variant: ButtonVariant = ButtonVariant.PRIMARY,
-    content: @Composable () -> Unit
-) {
-    val renderer = PlatformRendererProvider.getPlatformRenderer()
-    // In a real implementation, we would use variant to customize the renderer call
-    renderer.renderButton(onClick = onClick, enabled = enabled, modifier = modifier)
-    content()
-    // In a real implementation, there would be a closing method call after content
-}
-
-/**
- * A simplified Button overload that takes text content directly.
- *
- * @param onClick The callback to be invoked when the button is clicked
- * @param modifier The modifier to be applied to the button
- * @param enabled Controls the enabled state of the button
- * @param variant The visual style variant of the button
- * @param text The text to display inside the button
->>>>>>> f33084b6
- */
-@Composable
-fun Button(
-    onClick: () -> Unit,
-    modifier: Modifier = Modifier(),
-    enabled: Boolean = true,
-    variant: ButtonVariant = ButtonVariant.PRIMARY,
-<<<<<<< HEAD
-    content: @Composable () -> Unit
-) {
-    val buttonData = ButtonData(
-=======
-    text: String
-) {
-    Button(
->>>>>>> f33084b6
-        onClick = onClick,
-        modifier = modifier,
-        enabled = enabled,
-        variant = variant
-<<<<<<< HEAD
-    )
-
-    println("Composable Button function called. Content lambda will be executed by renderer.")
-=======
-    ) {
-        Text(text = text)
-    }
-}
-
-/**
- * Convenience overload for Button that takes text and an optional icon.
- * NOTE: This overload is temporarily commented out as it depends on the Row composable,
- * which has not yet been refactored.
- */
-/*
-@Composable
-fun Button(
-    onClick: () -> Unit,
-    modifier: Modifier = Modifier(),
-    enabled: Boolean = true,
-    variant: ButtonVariant = ButtonVariant.PRIMARY,
-    text: String,
-    icon: @Composable (() -> Unit)? = null,
-    iconPosition: IconPosition = IconPosition.START
-) {
-    Button(
-        onClick = onClick,
-        modifier = modifier,
-        enabled = enabled,
-        variant = variant
-    ) {
-        Row(modifier = Modifier.padding("0px")) { // Use Row to position icon and text
-            if (iconPosition == IconPosition.START && icon != null) {
-                icon()
-                // TODO: Add spacing between icon and text if needed (e.g., Spacer(width = "8px"))
-            }
-            Text(text = text)
-            if (iconPosition == IconPosition.END && icon != null) {
-                // TODO: Add spacing between text and icon if needed
-                icon()
-            }
-        }
-    }
->>>>>>> f33084b6
-}
-*/
-
-<<<<<<< HEAD
-/**
- * Internal data class holding non-content parameters for the Button.
- * Content lambda is handled separately by the composition process.
- */
-data class ButtonData(
-    val onClick: () -> Unit,
-    val modifier: Modifier,
-    val enabled: Boolean,
-    val variant: ButtonVariant,
-    val onLongClick: (() -> Unit)? = null,
-    val type: String = "button" // button, submit, reset
-) 
-=======
-// Keep samples, but update them to use the new @Composable function signatures
 object ButtonSamples {
-    @Composable
+    /**
+     * Example of a basic button.
+     */
     fun BasicButton() {
         Button(
-            text = "Click Me",
+            label = "Click Me",
             onClick = { println("Button clicked!") }
         )
     }
-
-    // Temporarily comment out samples that depend on the icon+text overload or Row
-    /*
-    @Composable
+    
+    /**
+     * Example of a button with an icon.
+     */
     fun ButtonWithIcon() {
         Button(
-            text = "Download",
+            label = "Download",
             onClick = { /* handle download */ },
-            icon = { IconDefaults.Download() }, // Call the composable Icon
-            variant = ButtonVariant.PRIMARY,
-            iconPosition = IconPosition.START
+            icon = Icon.Download,
+            variant = Button.ButtonVariant.PRIMARY
         )
     }
-    */
-
-    @Composable
+    
+    /**
+     * Example of a disabled button.
+     */
     fun DisabledButton() {
         Button(
-            text = "Submit",
-            onClick = { /* won't be called */ },
-            enabled = false,
-            variant = ButtonVariant.SECONDARY
+            label = "Submit",
+            onClick = { /* won't be called when disabled */ },
+            disabled = true,
+            variant = Button.ButtonVariant.SECONDARY
         )
     }
-
-    /*
-    @Composable
-    fun CustomContentButton() {
-        Button(onClick = { /* ... */ }) {
-            Row {
-                IconDefaults.Add()
-                Text("Create New Item")
-            }
-        }
-    }
-    */
-}
-
-// The old Button class and its methods are removed. 
->>>>>>> f33084b6
+} 