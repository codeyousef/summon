package code.yousef.summon.components.navigation

<<<<<<< HEAD
import code.yousef.summon.annotation.Composable
import code.yousef.summon.modifier.Modifier
import code.yousef.summon.core.UIElement
=======
import code.yousef.summon.modifier.Modifier
import code.yousef.summon.runtime.Composable
import code.yousef.summon.runtime.CompositionLocal
import code.yousef.summon.runtime.PlatformRendererProvider

>>>>>>> f33084b6

/**
 * Represents a single tab in a TabLayout.
 *
 * @param title The title text to display in the tab.
<<<<<<< HEAD
 * @param icon Optional composable lambda for an icon.
 * @param isClosable Whether this tab can be closed by the user.
 * @param content The composable content lambda for this tab.
 */
data class Tab(
    val title: String,
    val icon: @Composable (() -> Unit)? = null,
    val isClosable: Boolean = false,
    val content: @Composable () -> Unit // Content is a lambda now
=======
 * @param icon Optional composable lambda for an icon displayed alongside the title.
 * @param isClosable Whether this tab can be closed by the user (TODO: Needs renderer/state support).
 * @param content The composable lambda defining the content to display when this tab is selected.
 */
data class Tab(
    val title: String,
    val icon: (@Composable () -> Unit)? = null,
    val isClosable: Boolean = false, // TODO: Handle closable tabs
    val content: @Composable () -> Unit
>>>>>>> f33084b6
)

/**
 * A layout composable that displays a tabbed interface.
 * Organizes content into selectable tabs.
 *
<<<<<<< HEAD
 * @param tabs The list of tabs to display.
 * @param modifier The modifier to apply to this composable.
 * @param selectedTabIndex The index of the currently selected tab.
 * @param onTabSelected Callback function invoked when a tab is selected.
=======
 * @param tabs The list of `Tab` data objects defining the tabs.
 * @param selectedTabIndex The index of the currently selected tab.
 * @param onTabSelected Callback invoked when a tab is selected by the user.
 * @param modifier Modifier applied to the TabLayout container.
>>>>>>> f33084b6
 */
@Composable
fun TabLayout(
    tabs: List<Tab>,
<<<<<<< HEAD
    modifier: Modifier = Modifier(),
    selectedTabIndex: Int = 0, // State should likely be hoisted
    onTabSelected: (Int) -> Unit = {}
) {
    val tabLayoutData = TabLayoutData(
        tabs = tabs,
        modifier = modifier,
        selectedTabIndex = selectedTabIndex, // Pass current state
        onTabSelected = onTabSelected
    )

    // TODO: Implement rendering of tab headers, selection logic, and display of selected content.
    // Needs state management for selectedTabIndex and composer/renderer integration.
    println("Composable TabLayout function called with ${tabs.size} tabs, selected: $selectedTabIndex")

    // Placeholder: Using UIElement. Structure needs specific renderer handling for tabs/content.
    UIElement(
        factory = { tabLayoutData },
        update = { /* Update logic for selected tab change */ },
        content = {
            // Render tab headers (iterating tabs)
            // Render content of the selected tab (tabs[selectedTabIndex].content())
            if (tabs.isNotEmpty() && selectedTabIndex >= 0 && selectedTabIndex < tabs.size) {
                tabs[selectedTabIndex].content() // Execute content of selected tab
            }
        }
    )
}

/**
 * Internal data class holding parameters for TabLayout.
 */
internal data class TabLayoutData(
    val tabs: List<Tab>,
    val modifier: Modifier,
    val selectedTabIndex: Int,
    val onTabSelected: (Int) -> Unit
)

// Removed duplicate Tab data class definition 
=======
    selectedTabIndex: Int,
    onTabSelected: (Int) -> Unit,
    modifier: Modifier = Modifier()
) {
    val composer = CompositionLocal.currentComposer
    if (tabs.isEmpty()) return
    val validSelectedIndex = selectedTabIndex.coerceIn(tabs.indices)

    composer?.startNode() // Start TabLayout node
    if (composer?.inserting == true) {
        val renderer = PlatformRendererProvider.getPlatformRenderer()
        // Renderer handles rendering the tab bar UI and potentially the content container
        renderer.renderTabLayout(
            tabs = tabs, 
            selectedTabIndex = validSelectedIndex,
            onTabSelected = onTabSelected,
            modifier = modifier
        )
    }

    // --- Content Composition --- 
    // Compose the content of the selected tab within the TabLayout node
    if (validSelectedIndex in tabs.indices) {
        tabs[validSelectedIndex].content()
    }
    // --- End Content Composition ---
    
    composer?.endNode() // End TabLayout node
} 
>>>>>>> f33084b6
<|MERGE_RESOLUTION|>--- conflicted
+++ resolved
@@ -1,132 +1,51 @@
 package code.yousef.summon.components.navigation
 
-<<<<<<< HEAD
-import code.yousef.summon.annotation.Composable
+import code.yousef.summon.core.Composable
+import code.yousef.summon.LayoutComponent
+import code.yousef.summon.core.PlatformRendererProvider
 import code.yousef.summon.modifier.Modifier
-import code.yousef.summon.core.UIElement
-=======
-import code.yousef.summon.modifier.Modifier
-import code.yousef.summon.runtime.Composable
-import code.yousef.summon.runtime.CompositionLocal
-import code.yousef.summon.runtime.PlatformRendererProvider
-
->>>>>>> f33084b6
+import kotlinx.html.TagConsumer
 
 /**
  * Represents a single tab in a TabLayout.
  *
- * @param title The title text to display in the tab.
-<<<<<<< HEAD
- * @param icon Optional composable lambda for an icon.
- * @param isClosable Whether this tab can be closed by the user.
- * @param content The composable content lambda for this tab.
+ * @param title The title text to display in the tab
+ * @param content The content to display when this tab is selected
+ * @param icon Optional icon to display alongside the title
+ * @param isClosable Whether this tab can be closed by the user
  */
 data class Tab(
     val title: String,
-    val icon: @Composable (() -> Unit)? = null,
-    val isClosable: Boolean = false,
-    val content: @Composable () -> Unit // Content is a lambda now
-=======
- * @param icon Optional composable lambda for an icon displayed alongside the title.
- * @param isClosable Whether this tab can be closed by the user (TODO: Needs renderer/state support).
- * @param content The composable lambda defining the content to display when this tab is selected.
- */
-data class Tab(
-    val title: String,
-    val icon: (@Composable () -> Unit)? = null,
-    val isClosable: Boolean = false, // TODO: Handle closable tabs
-    val content: @Composable () -> Unit
->>>>>>> f33084b6
+    val content: Composable,
+    val icon: Composable? = null,
+    val isClosable: Boolean = false
 )
 
 /**
  * A layout composable that displays a tabbed interface.
- * Organizes content into selectable tabs.
+ * TabLayout allows organizing content into separate tabs that can be selected by the user.
  *
-<<<<<<< HEAD
- * @param tabs The list of tabs to display.
- * @param modifier The modifier to apply to this composable.
- * @param selectedTabIndex The index of the currently selected tab.
- * @param onTabSelected Callback function invoked when a tab is selected.
-=======
- * @param tabs The list of `Tab` data objects defining the tabs.
- * @param selectedTabIndex The index of the currently selected tab.
- * @param onTabSelected Callback invoked when a tab is selected by the user.
- * @param modifier Modifier applied to the TabLayout container.
->>>>>>> f33084b6
+ * @param tabs The list of tabs to display
+ * @param selectedTabIndex The index of the currently selected tab
+ * @param onTabSelected Callback function that is invoked when a tab is selected
+ * @param modifier The modifier to apply to this composable
  */
-@Composable
-fun TabLayout(
-    tabs: List<Tab>,
-<<<<<<< HEAD
-    modifier: Modifier = Modifier(),
-    selectedTabIndex: Int = 0, // State should likely be hoisted
-    onTabSelected: (Int) -> Unit = {}
-) {
-    val tabLayoutData = TabLayoutData(
-        tabs = tabs,
-        modifier = modifier,
-        selectedTabIndex = selectedTabIndex, // Pass current state
-        onTabSelected = onTabSelected
-    )
-
-    // TODO: Implement rendering of tab headers, selection logic, and display of selected content.
-    // Needs state management for selectedTabIndex and composer/renderer integration.
-    println("Composable TabLayout function called with ${tabs.size} tabs, selected: $selectedTabIndex")
-
-    // Placeholder: Using UIElement. Structure needs specific renderer handling for tabs/content.
-    UIElement(
-        factory = { tabLayoutData },
-        update = { /* Update logic for selected tab change */ },
-        content = {
-            // Render tab headers (iterating tabs)
-            // Render content of the selected tab (tabs[selectedTabIndex].content())
-            if (tabs.isNotEmpty() && selectedTabIndex >= 0 && selectedTabIndex < tabs.size) {
-                tabs[selectedTabIndex].content() // Execute content of selected tab
-            }
+class TabLayout(
+    val tabs: List<Tab>,
+    val selectedTabIndex: Int = 0,
+    val onTabSelected: ((Int) -> Unit)? = null,
+    val modifier: Modifier = Modifier()
+) : Composable, LayoutComponent {
+    /**
+     * Renders this TabLayout composable using the platform-specific renderer.
+     * @param receiver TagConsumer to render to
+     * @return The TagConsumer for method chaining
+     */
+    override fun <T> compose(receiver: T): T {
+        if (receiver is TagConsumer<*>) {
+            @Suppress("UNCHECKED_CAST")
+            return PlatformRendererProvider.getRenderer().renderTabLayout(this, receiver as TagConsumer<T>)
         }
-    )
-}
-
-/**
- * Internal data class holding parameters for TabLayout.
- */
-internal data class TabLayoutData(
-    val tabs: List<Tab>,
-    val modifier: Modifier,
-    val selectedTabIndex: Int,
-    val onTabSelected: (Int) -> Unit
-)
-
-// Removed duplicate Tab data class definition 
-=======
-    selectedTabIndex: Int,
-    onTabSelected: (Int) -> Unit,
-    modifier: Modifier = Modifier()
-) {
-    val composer = CompositionLocal.currentComposer
-    if (tabs.isEmpty()) return
-    val validSelectedIndex = selectedTabIndex.coerceIn(tabs.indices)
-
-    composer?.startNode() // Start TabLayout node
-    if (composer?.inserting == true) {
-        val renderer = PlatformRendererProvider.getPlatformRenderer()
-        // Renderer handles rendering the tab bar UI and potentially the content container
-        renderer.renderTabLayout(
-            tabs = tabs, 
-            selectedTabIndex = validSelectedIndex,
-            onTabSelected = onTabSelected,
-            modifier = modifier
-        )
+        return receiver
     }
-
-    // --- Content Composition --- 
-    // Compose the content of the selected tab within the TabLayout node
-    if (validSelectedIndex in tabs.indices) {
-        tabs[validSelectedIndex].content()
-    }
-    // --- End Content Composition ---
-    
-    composer?.endNode() // End TabLayout node
-} 
->>>>>>> f33084b6
+} 