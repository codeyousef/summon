package code.yousef.summon.components.layout

<<<<<<< HEAD
import code.yousef.summon.annotation.Composable
import code.yousef.summon.modifier.Modifier
import code.yousef.summon.core.UIElement // Assuming UIElement can handle this structure
=======
import code.yousef.summon.modifier.Modifier
import code.yousef.summon.runtime.Composable
import code.yousef.summon.runtime.CompositionLocal
import code.yousef.summon.runtime.PlatformRendererProvider

>>>>>>> f33084b6

/**
 * Placeholder Screen size breakpoints. 
 * Actual screen size detection needs platform-specific implementation and context.
 */
enum class ScreenSize {
    SMALL, MEDIUM, LARGE, XLARGE
}

/**
 * A basic layout container used as a target for responsive modifiers.
 * This component itself doesn't provide responsive logic, but serves as a container
 * where responsive modifiers (e.g., showing/hiding based on screen size via CSS media queries
 * applied through the Modifier) can take effect.
 *
<<<<<<< HEAD
 * @param content Map of screen sizes to the composable content lambdas for those sizes.
 * @param defaultContent The default composable content lambda if no specific size matches.
 * @param modifier The modifier to apply to this composable.
=======
 * @param modifier The modifier to apply to this layout container.
 * @param content The composable content to be placed inside the container.
>>>>>>> f33084b6
 */
@Composable
fun ResponsiveLayout(
    modifier: Modifier = Modifier(),
<<<<<<< HEAD
    content: Map<ScreenSize, @Composable () -> Unit>,
    defaultContent: @Composable () -> Unit
) {
    val responsiveData = ResponsiveLayoutData(
        modifier = modifier,
        content = content,
        defaultContent = defaultContent
    )

    // TODO: Implement logic to determine current screen size and select content.
    // This requires platform-specific integration (e.g., media queries).
    println("Composable ResponsiveLayout function called.")

    // Placeholder: Always render default content for now.
    // A real implementation would select based on screen size.
    UIElement(
        factory = { responsiveData }, // The factory might need adjustment based on how content is selected
        update = { /* Update logic */ },
        content = defaultContent // Pass the selected content lambda here
    )
}

/**
 * Internal data class holding parameters for ResponsiveLayout.
 */
internal data class ResponsiveLayoutData(
    val modifier: Modifier,
    val content: Map<ScreenSize, @Composable () -> Unit>,
    val defaultContent: @Composable () -> Unit
) 
=======
    content: @Composable () -> Unit
) {
    val composer = CompositionLocal.currentComposer
    val finalModifier = modifier

    composer?.startNode()
    if (composer?.inserting == true) {
        val renderer = PlatformRendererProvider.getPlatformRenderer()
        // The renderer simply creates a basic container (e.g., a div).
        // All responsive logic is assumed to be handled by styles within the Modifier.
        renderer.renderResponsiveLayout(modifier = finalModifier)
    }

    // Compose children within the container.
    content()
    
    composer?.endNode()
} 
>>>>>>> f33084b6
<|MERGE_RESOLUTION|>--- conflicted
+++ resolved
@@ -1,91 +1,45 @@
 package code.yousef.summon.components.layout
 
-<<<<<<< HEAD
-import code.yousef.summon.annotation.Composable
+import code.yousef.summon.core.Composable
+import code.yousef.summon.LayoutComponent
+import code.yousef.summon.core.PlatformRendererProvider
 import code.yousef.summon.modifier.Modifier
-import code.yousef.summon.core.UIElement // Assuming UIElement can handle this structure
-=======
-import code.yousef.summon.modifier.Modifier
-import code.yousef.summon.runtime.Composable
-import code.yousef.summon.runtime.CompositionLocal
-import code.yousef.summon.runtime.PlatformRendererProvider
-
->>>>>>> f33084b6
+import kotlinx.html.TagConsumer
 
 /**
- * Placeholder Screen size breakpoints. 
- * Actual screen size detection needs platform-specific implementation and context.
+ * Screen size breakpoints for responsive layouts.
  */
 enum class ScreenSize {
-    SMALL, MEDIUM, LARGE, XLARGE
+    SMALL,  // Mobile phones (< 600px)
+    MEDIUM, // Tablets (600px - 959px)
+    LARGE,  // Desktop (960px - 1279px)
+    XLARGE  // Large desktop (>= 1280px)
 }
 
 /**
- * A basic layout container used as a target for responsive modifiers.
- * This component itself doesn't provide responsive logic, but serves as a container
- * where responsive modifiers (e.g., showing/hiding based on screen size via CSS media queries
- * applied through the Modifier) can take effect.
+ * A layout composable that displays different content based on the screen size.
+ * ResponsiveLayout allows developers to create adaptive UI layouts that respond to
+ * different device sizes and orientations.
  *
-<<<<<<< HEAD
- * @param content Map of screen sizes to the composable content lambdas for those sizes.
- * @param defaultContent The default composable content lambda if no specific size matches.
- * @param modifier The modifier to apply to this composable.
-=======
- * @param modifier The modifier to apply to this layout container.
- * @param content The composable content to be placed inside the container.
->>>>>>> f33084b6
+ * @param content Map of screen sizes to the composables that should be displayed at those sizes
+ * @param defaultContent The default composable to display if no specific content is provided for the current screen size
+ * @param modifier The modifier to apply to this composable
  */
-@Composable
-fun ResponsiveLayout(
-    modifier: Modifier = Modifier(),
-<<<<<<< HEAD
-    content: Map<ScreenSize, @Composable () -> Unit>,
-    defaultContent: @Composable () -> Unit
-) {
-    val responsiveData = ResponsiveLayoutData(
-        modifier = modifier,
-        content = content,
-        defaultContent = defaultContent
-    )
-
-    // TODO: Implement logic to determine current screen size and select content.
-    // This requires platform-specific integration (e.g., media queries).
-    println("Composable ResponsiveLayout function called.")
-
-    // Placeholder: Always render default content for now.
-    // A real implementation would select based on screen size.
-    UIElement(
-        factory = { responsiveData }, // The factory might need adjustment based on how content is selected
-        update = { /* Update logic */ },
-        content = defaultContent // Pass the selected content lambda here
-    )
-}
-
-/**
- * Internal data class holding parameters for ResponsiveLayout.
- */
-internal data class ResponsiveLayoutData(
-    val modifier: Modifier,
-    val content: Map<ScreenSize, @Composable () -> Unit>,
-    val defaultContent: @Composable () -> Unit
-) 
-=======
-    content: @Composable () -> Unit
-) {
-    val composer = CompositionLocal.currentComposer
-    val finalModifier = modifier
-
-    composer?.startNode()
-    if (composer?.inserting == true) {
-        val renderer = PlatformRendererProvider.getPlatformRenderer()
-        // The renderer simply creates a basic container (e.g., a div).
-        // All responsive logic is assumed to be handled by styles within the Modifier.
-        renderer.renderResponsiveLayout(modifier = finalModifier)
+class ResponsiveLayout(
+    val content: Map<ScreenSize, Composable>,
+    val defaultContent: Composable,
+    val modifier: Modifier = Modifier()
+) : Composable, LayoutComponent {
+    /**
+     * Renders this ResponsiveLayout composable using the platform-specific renderer.
+     * @param receiver TagConsumer to render to
+     * @return The TagConsumer for method chaining
+     */
+    override fun <T> compose(receiver: T): T {
+        if (receiver is TagConsumer<*>) {
+            @Suppress("UNCHECKED_CAST")
+            return PlatformRendererProvider.getRenderer().renderResponsiveLayout(this, receiver as TagConsumer<T>)
+        }
+        return receiver
     }
-
-    // Compose children within the container.
-    content()
-    
-    composer?.endNode()
-} 
->>>>>>> f33084b6
+} 