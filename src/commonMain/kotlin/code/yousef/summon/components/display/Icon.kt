package code.yousef.summon.components.display

import code.yousef.summon.modifier.Modifier
<<<<<<< HEAD
import kotlinx.html.TagConsumer
import code.yousef.summon.annotation.Composable
=======
import code.yousef.summon.runtime.Composable
import code.yousef.summon.runtime.PlatformRendererProvider

>>>>>>> f33084b6

/**
 * Icon type to distinguish between different icon sources
 */
enum class IconType {
    SVG,    // SVG vector icons
    FONT,   // Font icons (e.g., Font Awesome, Material Icons)
    IMAGE   // Image-based icons (fallback option)
}

/**
<<<<<<< HEAD
 * Displays a vector icon (SVG, Font) or a small image-based icon.
 *
 * @param name The name or identifier of the icon (used for font icons, or as part of accessibility).
 * @param modifier Optional [Modifier] for styling and layout.
 * @param size The desired size of the icon (e.g., "24px").
 * @param color Optional color override for the icon (primarily for SVG and font icons).
 * @param type The type of icon source using [IconType].
 * @param fontFamily The font family if using [IconType.FONT].
 * @param ariaLabel Optional accessible label for screen readers. If null, attempts reasonable defaults.
 * @param svgContent The raw SVG content if using [IconType.SVG].
 * @param onClick Optional lambda executed when the icon is clicked.
 */
@Composable
fun Icon(
    name: String,
    modifier: Modifier = Modifier(),
    size: String = Size.MEDIUM,
    color: String? = null,
    type: IconType = IconType.SVG,
    fontFamily: String? = null,
    ariaLabel: String? = null,
    svgContent: String? = null,
    onClick: (() -> Unit)? = null
) {
    // 1. Create data holder
    val iconData = IconData(
        name = name,
        modifier = modifier,
        size = size,
        color = color,
        type = type,
        fontFamily = fontFamily,
        ariaLabel = ariaLabel,
        svgContent = svgContent,
        onClick = onClick
    )

    // 2. Delegate rendering
    // Placeholder logic - needs composer/renderer integration.
    // The renderer (adapt renderIcon) needs to:
    // - Create the appropriate HTML element (<i>, <span> for font, <img> for image, inline <svg> or <img> for SVG).
    // - Apply styles (size, color) from data and modifier.
    // - Set content (icon name/ligature for font, src for image, innerHTML for SVG).
    // - Apply accessibility attributes.
    // - Attach click listener if onClick is provided.

    println("Composable Icon function called for: $name") // Placeholder

    // Example conceptual rendering call:
    // PlatformRendererProvider.getRenderer().renderIcon(iconData)
}

/**
 * Internal data class holding parameters for the Icon renderer.
 */
data class IconData(
    val name: String,
    val modifier: Modifier,
    val size: String,
    val color: String?,
    val type: IconType,
    val fontFamily: String?,
    val ariaLabel: String?,
    val svgContent: String?,
    val onClick: (() -> Unit)?
) {

    /**
     * Gets additional icon-specific styles that should be applied
     * beyond what is in the modifier.
     */
    internal fun getAdditionalStyles(): Map<String, String> {
        val styles = mutableMapOf<String, String>()

        // Add size to styles
        styles["width"] = size
        styles["height"] = size

        // Add color to styles
        color?.let { styles["color"] = it }

        // For font icons, ensure font-family is applied if specified
        if (type == IconType.FONT && fontFamily != null) {
            styles["font-family"] = fontFamily
        }

        return styles
    }
=======
 * Displays an Icon.
 * Delegates rendering to the platform-specific renderer.
 *
 * @param name The name or identifier of the icon (used for font icons or accessibility).
 * @param modifier Modifier for applying styling and layout properties.
 * @param size The size of the icon (e.g., "24px"). Should ideally be controlled via modifier.
 * @param color Optional color override for the icon. Should ideally be controlled via modifier.
 * @param type The type of icon (SVG, FONT, or IMAGE). Determines rendering strategy.
 * @param fontFamily The font family for font icons. Should ideally be controlled via modifier.
 * @param ariaLabel Accessible label for screen readers. Should ideally be controlled via modifier.
 * @param svgContent The raw SVG content for SVG icons.
 * @param onClick Optional callback to be invoked when the icon is clicked (Requires JS handling).
 */
@Composable
fun Icon(
    name: String, // Used for font-icon class/ligature or aria-label
    modifier: Modifier = Modifier(),
    size: String? = null, // Prefer setting size via modifier.width/height
    color: String? = null, // Prefer setting color via modifier.color
    // --- Parameters influencing rendering strategy ---
    type: IconType = IconType.SVG, // Might not be needed if rendering is unified
    fontFamily: String? = null, // Prefer setting via modifier.fontFamily
    svgContent: String? = null, // For inline SVG rendering
    // --- Accessibility & Interaction ---
    ariaLabel: String? = null, // Prefer setting via modifier.accessibility
    onClick: (() -> Unit)? = null // JS only for now
) {
    // Combine explicit parameters into the modifier if provided
    // This provides backward compatibility but encourages using Modifier directly
    var finalModifier = modifier
    size?.let { finalModifier = finalModifier.size(it) }
    color?.let { finalModifier = finalModifier.color(it) }
    fontFamily?.let { finalModifier = finalModifier.fontFamily(it) }
    // TODO: Handle accessibility attributes via Modifier extension
    // ariaLabel?.let { finalModifier = finalModifier.accessibilityLabel(it) }
    
    // TODO: Handle onClick via Modifier extension (e.g., modifier.clickable { onClick?.invoke() })
    
    // TODO: The renderer needs to handle different icon types (SVG, Font) based on parameters/modifier
    // For now, just pass the name and modifier.
    // svgContent might need to be handled differently (e.g., specific renderer method or passed via modifier attribute)
    
    val renderer = PlatformRendererProvider.getPlatformRenderer()
    
    // TODO: Adapt renderer call based on type/svgContent if necessary
    renderer.renderIcon(
        name = name, // Pass name for font icons or ARIA label fallback
        modifier = finalModifier 
        // Other parameters like svgContent might be needed here or handled internally by renderer based on modifier
    )
}
>>>>>>> f33084b6


<<<<<<< HEAD
        // Use provided ariaLabel if available, otherwise make presentational
        if (ariaLabel != null) {
            attributes["aria-label"] = ariaLabel
            attributes["role"] = "img" // Role image is good practice for icons with labels
        } else {
            attributes["aria-hidden"] = "true"
            // Role presentation might be redundant if aria-hidden is true
            attributes["role"] = "presentation"
        }
=======
// --- Predefined Icons and Helper Functions (Adapted to call the Composable) ---
>>>>>>> f33084b6

object IconDefaults {
    // Size presets
    object Size {
        const val SMALL = "16px"
        const val MEDIUM = "24px"
        const val LARGE = "32px"
    }
}

<<<<<<< HEAD
/**
 * Companion object for presets, factory functions remain.
 */
object Size {
    const val SMALL = "16px"
    const val MEDIUM = "24px"
    const val LARGE = "32px"
    const val CUSTOM_24 = "24px"
=======
    // Common icons - Now call the @Composable function
    @Composable
    fun Add(modifier: Modifier = Modifier()) = Icon("add", modifier)
    @Composable
    fun Delete(modifier: Modifier = Modifier()) = Icon("delete", modifier)
    @Composable
    fun Edit(modifier: Modifier = Modifier()) = Icon("edit", modifier)
    @Composable
    fun Download(modifier: Modifier = Modifier()) = Icon("download", modifier)
    @Composable
    fun Upload(modifier: Modifier = Modifier()) = Icon("upload", modifier)

    // Add common status icons (using Material Icon names as examples)
    @Composable
    fun Info(modifier: Modifier = Modifier()) = MaterialIcon("info", modifier)
    @Composable
    fun CheckCircle(modifier: Modifier = Modifier()) = MaterialIcon("check_circle", modifier)
    @Composable
    fun Warning(modifier: Modifier = Modifier()) = MaterialIcon("warning", modifier)
    @Composable
    fun Error(modifier: Modifier = Modifier()) = MaterialIcon("error", modifier)
    @Composable
    fun Close(modifier: Modifier = Modifier()) = MaterialIcon("close", modifier) // Useful for dismiss
>>>>>>> f33084b6
}

/**
 * Creates a Material Design icon using font.
<<<<<<< HEAD
 * @param name The name of the Material Design icon
 * @param modifier The modifier to apply to this composable
 * @param size The size of the icon (e.g., "24px")
 * @param color The color of the icon (e.g., "#000000")
 * @param onClick Optional callback to be invoked when the icon is clicked
=======
 * Note: Requires the Material Icons font family to be loaded.
>>>>>>> f33084b6
 */
@Composable
fun MaterialIcon(
    name: String,
    modifier: Modifier = Modifier(),
<<<<<<< HEAD
    size: String = Size.MEDIUM,
    color: String? = null,
    onClick: (() -> Unit)? = null
) {
    Icon(
        name = name,
        modifier = modifier,
        type = IconType.FONT,
        size = size,
        color = color,
        fontFamily = "Material Icons",
        ariaLabel = null,
=======
    size: String = IconDefaults.Size.MEDIUM,
    color: String? = null, // Default color is usually inherited
    onClick: (() -> Unit)? = null
) {
    Icon(
        name = name, // Material Icons use ligatures
        modifier = modifier,
        size = size,
        color = color,
        type = IconType.FONT,
        fontFamily = "Material Icons", // Specify font family
>>>>>>> f33084b6
        onClick = onClick
    )
}

/**
 * Creates a Font Awesome icon.
<<<<<<< HEAD
 * @param name The name of the Font Awesome icon (e.g., "fa-home")
 * @param modifier The modifier to apply to this composable
 * @param size The size of the icon (e.g., "24px")
 * @param color The color of the icon (e.g., "#000000")
 * @param onClick Optional callback to be invoked when the icon is clicked
 */
@Composable
fun FontAwesomeIcon(
    name: String,
    modifier: Modifier = Modifier(),
    size: String = Size.MEDIUM,
    color: String? = null,
    onClick: (() -> Unit)? = null
) {
    // Note: FontAwesome often uses CSS classes (e.g., "fas fa-home").
    // This implementation assumes direct font ligature/name rendering.
    // May need adjustment depending on how FontAwesome is integrated.
    Icon(
        name = name,
        modifier = modifier,
        type = IconType.FONT,
        size = size,
        color = color,
        fontFamily = "Font Awesome 5 Free",
        ariaLabel = null,
=======
 * Note: Requires the Font Awesome font family to be loaded.
 */
@Composable
fun FontAwesomeIcon(
    name: String, // e.g., "fas fa-home" or just "home" depending on setup
    modifier: Modifier = Modifier(),
    size: String = IconDefaults.Size.MEDIUM,
    color: String? = null,
    fontFamily: String = "Font Awesome 5 Free", // Adjust as needed
    onClick: (() -> Unit)? = null
) {
    Icon(
        name = name, // Used for CSS class typically
        modifier = modifier,
        size = size,
        color = color,
        type = IconType.FONT,
        fontFamily = fontFamily,
>>>>>>> f33084b6
        onClick = onClick
    )
}

/**
 * Creates an SVG icon from raw SVG content.
<<<<<<< HEAD
 * @param svgContent The raw SVG content as a string
 * @param modifier The modifier to apply to this composable
 * @param size The size of the icon (e.g., "24px")
 * @param color The color to apply to the SVG (will be inserted as a fill attribute, or use CSS currentColor)
 * @param ariaLabel Accessible label for screen readers
 * @param onClick Optional callback to be invoked when the icon is clicked
=======
 * Note: `renderIcon` needs to support handling raw SVG content.
>>>>>>> f33084b6
 */
@Composable
fun SvgIcon(
    svgContent: String,
    modifier: Modifier = Modifier(),
<<<<<<< HEAD
    size: String = Size.MEDIUM,
    color: String? = null,
=======
    size: String = IconDefaults.Size.MEDIUM,
    color: String? = null, // Renderer needs to apply this to the SVG
>>>>>>> f33084b6
    ariaLabel: String? = null,
    onClick: (() -> Unit)? = null
) {
    Icon(
<<<<<<< HEAD
        name = "svg-icon",
        modifier = modifier,
        type = IconType.SVG,
        size = size,
        color = color,
        svgContent = svgContent,
=======
        name = ariaLabel ?: "svg-icon", // Use label for name fallback
        modifier = modifier,
        size = size,
        color = color,
        type = IconType.SVG,
        svgContent = svgContent, // Pass SVG content
>>>>>>> f33084b6
        ariaLabel = ariaLabel,
        onClick = onClick
    )
} <|MERGE_RESOLUTION|>--- conflicted
+++ resolved
@@ -1,14 +1,9 @@
 package code.yousef.summon.components.display
 
 import code.yousef.summon.modifier.Modifier
-<<<<<<< HEAD
-import kotlinx.html.TagConsumer
-import code.yousef.summon.annotation.Composable
-=======
 import code.yousef.summon.runtime.Composable
 import code.yousef.summon.runtime.PlatformRendererProvider
 
->>>>>>> f33084b6
 
 /**
  * Icon type to distinguish between different icon sources
@@ -20,96 +15,6 @@
 }
 
 /**
-<<<<<<< HEAD
- * Displays a vector icon (SVG, Font) or a small image-based icon.
- *
- * @param name The name or identifier of the icon (used for font icons, or as part of accessibility).
- * @param modifier Optional [Modifier] for styling and layout.
- * @param size The desired size of the icon (e.g., "24px").
- * @param color Optional color override for the icon (primarily for SVG and font icons).
- * @param type The type of icon source using [IconType].
- * @param fontFamily The font family if using [IconType.FONT].
- * @param ariaLabel Optional accessible label for screen readers. If null, attempts reasonable defaults.
- * @param svgContent The raw SVG content if using [IconType.SVG].
- * @param onClick Optional lambda executed when the icon is clicked.
- */
-@Composable
-fun Icon(
-    name: String,
-    modifier: Modifier = Modifier(),
-    size: String = Size.MEDIUM,
-    color: String? = null,
-    type: IconType = IconType.SVG,
-    fontFamily: String? = null,
-    ariaLabel: String? = null,
-    svgContent: String? = null,
-    onClick: (() -> Unit)? = null
-) {
-    // 1. Create data holder
-    val iconData = IconData(
-        name = name,
-        modifier = modifier,
-        size = size,
-        color = color,
-        type = type,
-        fontFamily = fontFamily,
-        ariaLabel = ariaLabel,
-        svgContent = svgContent,
-        onClick = onClick
-    )
-
-    // 2. Delegate rendering
-    // Placeholder logic - needs composer/renderer integration.
-    // The renderer (adapt renderIcon) needs to:
-    // - Create the appropriate HTML element (<i>, <span> for font, <img> for image, inline <svg> or <img> for SVG).
-    // - Apply styles (size, color) from data and modifier.
-    // - Set content (icon name/ligature for font, src for image, innerHTML for SVG).
-    // - Apply accessibility attributes.
-    // - Attach click listener if onClick is provided.
-
-    println("Composable Icon function called for: $name") // Placeholder
-
-    // Example conceptual rendering call:
-    // PlatformRendererProvider.getRenderer().renderIcon(iconData)
-}
-
-/**
- * Internal data class holding parameters for the Icon renderer.
- */
-data class IconData(
-    val name: String,
-    val modifier: Modifier,
-    val size: String,
-    val color: String?,
-    val type: IconType,
-    val fontFamily: String?,
-    val ariaLabel: String?,
-    val svgContent: String?,
-    val onClick: (() -> Unit)?
-) {
-
-    /**
-     * Gets additional icon-specific styles that should be applied
-     * beyond what is in the modifier.
-     */
-    internal fun getAdditionalStyles(): Map<String, String> {
-        val styles = mutableMapOf<String, String>()
-
-        // Add size to styles
-        styles["width"] = size
-        styles["height"] = size
-
-        // Add color to styles
-        color?.let { styles["color"] = it }
-
-        // For font icons, ensure font-family is applied if specified
-        if (type == IconType.FONT && fontFamily != null) {
-            styles["font-family"] = fontFamily
-        }
-
-        return styles
-    }
-=======
  * Displays an Icon.
  * Delegates rendering to the platform-specific renderer.
  *
@@ -161,22 +66,9 @@
         // Other parameters like svgContent might be needed here or handled internally by renderer based on modifier
     )
 }
->>>>>>> f33084b6
 
 
-<<<<<<< HEAD
-        // Use provided ariaLabel if available, otherwise make presentational
-        if (ariaLabel != null) {
-            attributes["aria-label"] = ariaLabel
-            attributes["role"] = "img" // Role image is good practice for icons with labels
-        } else {
-            attributes["aria-hidden"] = "true"
-            // Role presentation might be redundant if aria-hidden is true
-            attributes["role"] = "presentation"
-        }
-=======
 // --- Predefined Icons and Helper Functions (Adapted to call the Composable) ---
->>>>>>> f33084b6
 
 object IconDefaults {
     // Size presets
@@ -185,18 +77,7 @@
         const val MEDIUM = "24px"
         const val LARGE = "32px"
     }
-}
 
-<<<<<<< HEAD
-/**
- * Companion object for presets, factory functions remain.
- */
-object Size {
-    const val SMALL = "16px"
-    const val MEDIUM = "24px"
-    const val LARGE = "32px"
-    const val CUSTOM_24 = "24px"
-=======
     // Common icons - Now call the @Composable function
     @Composable
     fun Add(modifier: Modifier = Modifier()) = Icon("add", modifier)
@@ -220,39 +101,16 @@
     fun Error(modifier: Modifier = Modifier()) = MaterialIcon("error", modifier)
     @Composable
     fun Close(modifier: Modifier = Modifier()) = MaterialIcon("close", modifier) // Useful for dismiss
->>>>>>> f33084b6
 }
 
 /**
  * Creates a Material Design icon using font.
-<<<<<<< HEAD
- * @param name The name of the Material Design icon
- * @param modifier The modifier to apply to this composable
- * @param size The size of the icon (e.g., "24px")
- * @param color The color of the icon (e.g., "#000000")
- * @param onClick Optional callback to be invoked when the icon is clicked
-=======
  * Note: Requires the Material Icons font family to be loaded.
->>>>>>> f33084b6
  */
 @Composable
 fun MaterialIcon(
     name: String,
     modifier: Modifier = Modifier(),
-<<<<<<< HEAD
-    size: String = Size.MEDIUM,
-    color: String? = null,
-    onClick: (() -> Unit)? = null
-) {
-    Icon(
-        name = name,
-        modifier = modifier,
-        type = IconType.FONT,
-        size = size,
-        color = color,
-        fontFamily = "Material Icons",
-        ariaLabel = null,
-=======
     size: String = IconDefaults.Size.MEDIUM,
     color: String? = null, // Default color is usually inherited
     onClick: (() -> Unit)? = null
@@ -264,40 +122,12 @@
         color = color,
         type = IconType.FONT,
         fontFamily = "Material Icons", // Specify font family
->>>>>>> f33084b6
         onClick = onClick
     )
 }
 
 /**
  * Creates a Font Awesome icon.
-<<<<<<< HEAD
- * @param name The name of the Font Awesome icon (e.g., "fa-home")
- * @param modifier The modifier to apply to this composable
- * @param size The size of the icon (e.g., "24px")
- * @param color The color of the icon (e.g., "#000000")
- * @param onClick Optional callback to be invoked when the icon is clicked
- */
-@Composable
-fun FontAwesomeIcon(
-    name: String,
-    modifier: Modifier = Modifier(),
-    size: String = Size.MEDIUM,
-    color: String? = null,
-    onClick: (() -> Unit)? = null
-) {
-    // Note: FontAwesome often uses CSS classes (e.g., "fas fa-home").
-    // This implementation assumes direct font ligature/name rendering.
-    // May need adjustment depending on how FontAwesome is integrated.
-    Icon(
-        name = name,
-        modifier = modifier,
-        type = IconType.FONT,
-        size = size,
-        color = color,
-        fontFamily = "Font Awesome 5 Free",
-        ariaLabel = null,
-=======
  * Note: Requires the Font Awesome font family to be loaded.
  */
 @Composable
@@ -316,54 +146,30 @@
         color = color,
         type = IconType.FONT,
         fontFamily = fontFamily,
->>>>>>> f33084b6
         onClick = onClick
     )
 }
 
 /**
  * Creates an SVG icon from raw SVG content.
-<<<<<<< HEAD
- * @param svgContent The raw SVG content as a string
- * @param modifier The modifier to apply to this composable
- * @param size The size of the icon (e.g., "24px")
- * @param color The color to apply to the SVG (will be inserted as a fill attribute, or use CSS currentColor)
- * @param ariaLabel Accessible label for screen readers
- * @param onClick Optional callback to be invoked when the icon is clicked
-=======
  * Note: `renderIcon` needs to support handling raw SVG content.
->>>>>>> f33084b6
  */
 @Composable
 fun SvgIcon(
     svgContent: String,
     modifier: Modifier = Modifier(),
-<<<<<<< HEAD
-    size: String = Size.MEDIUM,
-    color: String? = null,
-=======
     size: String = IconDefaults.Size.MEDIUM,
     color: String? = null, // Renderer needs to apply this to the SVG
->>>>>>> f33084b6
     ariaLabel: String? = null,
     onClick: (() -> Unit)? = null
 ) {
     Icon(
-<<<<<<< HEAD
-        name = "svg-icon",
-        modifier = modifier,
-        type = IconType.SVG,
-        size = size,
-        color = color,
-        svgContent = svgContent,
-=======
         name = ariaLabel ?: "svg-icon", // Use label for name fallback
         modifier = modifier,
         size = size,
         color = color,
         type = IconType.SVG,
         svgContent = svgContent, // Pass SVG content
->>>>>>> f33084b6
         ariaLabel = ariaLabel,
         onClick = onClick
     )
