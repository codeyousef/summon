package code.yousef.summon.components.display

import code.yousef.summon.modifier.Modifier
<<<<<<< HEAD
import kotlinx.html.TagConsumer
import code.yousef.summon.annotation.Composable
=======
import code.yousef.summon.runtime.Composable
import code.yousef.summon.runtime.PlatformRendererProvider
>>>>>>> f33084b6

/**
 * Displays text with styling options.
 * This is a composable function that delegates rendering to the platform-specific renderer.
 *
 * @param text The text content to display.
 * @param modifier Modifier for applying styling and layout properties.
 * @param color Text color.
 * @param fontSize Font size (e.g., "16px", "1.2em").
 * @param fontWeight Font weight (e.g., "normal", "bold", "700").
 * @param fontFamily Font family (e.g., "Arial, sans-serif").
 * @param textAlign Text alignment ("left", "center", "right", "justify").
 * @param lineHeight Line height (e.g., "1.5", "24px").
 * @param letterSpacing Letter spacing (e.g., "normal", "1px").
 * @param textDecoration Text decoration ("none", "underline", "line-through").
 * @param textTransform Text transformation ("none", "uppercase", "lowercase", "capitalize").
 * @param whiteSpace White space handling ("normal", "nowrap", "pre").
 * @param wordBreak Word breaking strategy ("normal", "break-all", "keep-all").
 * @param wordSpacing Spacing between words ("normal", "2px").
 * @param textShadow Text shadow effect ("1px 1px 2px black").
 * @param textOverflow Handling of overflowing text ("clip", "ellipsis").
 * @param maxLines Maximum number of lines to display before truncating (uses -webkit-line-clamp).
 */
@Composable
fun Text(
    text: String,
    modifier: Modifier = Modifier(),
<<<<<<< HEAD
    overflow: String? = null,
    lineHeight: String? = null,
    textAlign: String? = null,
    fontFamily: String? = null,
    textDecoration: String? = null,
    textTransform: String? = null,
    letterSpacing: String? = null,
=======
    color: String? = null,
    fontSize: String? = null,
    fontWeight: String? = null,
    fontFamily: String? = null,
    textAlign: String? = null,
    lineHeight: String? = null,
    letterSpacing: String? = null,
    textDecoration: String? = null,
    textTransform: String? = null,
>>>>>>> f33084b6
    whiteSpace: String? = null,
    wordBreak: String? = null,
    wordSpacing: String? = null,
    textShadow: String? = null,
<<<<<<< HEAD
    maxLines: Int? = null,
    role: String? = null,
    ariaLabel: String? = null,
    ariaDescribedBy: String? = null
) {
    // Get the current tag consumer (assuming a mechanism exists to get it - placeholder for now)
    // This part needs integration with the core composition logic update later.
    // For now, let's assume a way to get the receiver/consumer.
    // We might need to adjust this function signature later to accept the consumer/receiver.

    // Create the data holder object
    val textData = TextData(
        text = text,
        modifier = modifier,
        overflow = overflow,
        lineHeight = lineHeight,
        textAlign = textAlign,
        fontFamily = fontFamily,
        textDecoration = textDecoration,
        textTransform = textTransform,
        letterSpacing = letterSpacing,
        whiteSpace = whiteSpace,
        wordBreak = wordBreak,
        wordSpacing = wordSpacing,
        textShadow = textShadow,
        maxLines = maxLines,
        role = role,
        ariaLabel = ariaLabel,
        ariaDescribedBy = ariaDescribedBy
    )

    // Delegate rendering to the platform renderer
    // We assume PlatformRendererProvider.getRenderer() and a way to get the current TagConsumer 'receiver'
    // This composition logic needs refinement. Example:
    // val receiver = currentComposer.consume // Hypothetical
    // if (receiver is TagConsumer<*>) {
    //     @Suppress("UNCHECKED_CAST")
    //     PlatformRendererProvider.getRenderer().renderText(textData, receiver as TagConsumer<Any?>)
    // }
    
    // Placeholder: Actual rendering call needs integration with composer context
    println("Composable Text function called with text: $text") // Placeholder
}

/**
 * Data class holding parameters for the Text composable.
 * This is used internally and passed to the renderer.
 */
data class TextData(
    val text: String,
    val modifier: Modifier = Modifier(),
    val overflow: String? = null,
    val lineHeight: String? = null,
    val textAlign: String? = null,
    val fontFamily: String? = null,
    val textDecoration: String? = null,
    val textTransform: String? = null,
    val letterSpacing: String? = null,
    val whiteSpace: String? = null,
    val wordBreak: String? = null,
    val wordSpacing: String? = null,
    val textShadow: String? = null,
    val maxLines: Int? = null,
    val role: String? = null,
    val ariaLabel: String? = null,
    val ariaDescribedBy: String? = null
) {
    /**
     * Gets a map of all additional style properties that should be applied
     * beyond what is in the modifier.
     */
    internal fun getAdditionalStyles(): Map<String, String> {
        val styles = mutableMapOf<String, String>()
=======
    textOverflow: String? = null,
    maxLines: Int? = null
    // Accessibility parameters (role, ariaLabel, etc.) are removed for now.
    // They might be added back as Modifier extensions or handled differently.
) {
    // Build the final modifier by applying text-specific styles
    val finalModifier = modifier
        .let { m -> color?.let { m.color(it) } ?: m }
        .let { m -> fontSize?.let { m.fontSize(it) } ?: m }
        .let { m -> fontWeight?.let { m.fontWeight(it) } ?: m }
        .let { m -> fontFamily?.let { m.fontFamily(it) } ?: m }
        .let { m -> textAlign?.let { m.textAlign(it) } ?: m }
        .let { m -> lineHeight?.let { m.lineHeight(it) } ?: m }
        .let { m -> letterSpacing?.let { m.letterSpacing(it) } ?: m }
        .let { m -> textDecoration?.let { m.textDecoration(it) } ?: m }
        .let { m -> textTransform?.let { m.textTransform(it) } ?: m }
        .let { m -> whiteSpace?.let { m.whiteSpace(it) } ?: m }
        .let { m -> wordBreak?.let { m.wordBreak(it) } ?: m }
        .let { m -> wordSpacing?.let { m.wordSpacing(it) } ?: m }
        .let { m -> textShadow?.let { m.textShadow(it) } ?: m }
        .let { m -> textOverflow?.let { m.textOverflow(it) } ?: m }
        .let { m -> maxLines?.let { m.maxLines(it) } ?: m }

    // Get the current platform renderer
    val renderer = PlatformRendererProvider.getPlatformRenderer()
>>>>>>> f33084b6

    // Call the renderer's method
    renderer.renderText(value = text, modifier = finalModifier)
} <|MERGE_RESOLUTION|>--- conflicted
+++ resolved
@@ -1,113 +1,32 @@
 package code.yousef.summon.components.display
 
+import code.yousef.summon.core.Composable
+import code.yousef.summon.core.PlatformRendererProvider
+import code.yousef.summon.TextComponent
 import code.yousef.summon.modifier.Modifier
-<<<<<<< HEAD
 import kotlinx.html.TagConsumer
-import code.yousef.summon.annotation.Composable
-=======
-import code.yousef.summon.runtime.Composable
-import code.yousef.summon.runtime.PlatformRendererProvider
->>>>>>> f33084b6
 
 /**
- * Displays text with styling options.
- * This is a composable function that delegates rendering to the platform-specific renderer.
- *
- * @param text The text content to display.
- * @param modifier Modifier for applying styling and layout properties.
- * @param color Text color.
- * @param fontSize Font size (e.g., "16px", "1.2em").
- * @param fontWeight Font weight (e.g., "normal", "bold", "700").
- * @param fontFamily Font family (e.g., "Arial, sans-serif").
- * @param textAlign Text alignment ("left", "center", "right", "justify").
- * @param lineHeight Line height (e.g., "1.5", "24px").
- * @param letterSpacing Letter spacing (e.g., "normal", "1px").
- * @param textDecoration Text decoration ("none", "underline", "line-through").
- * @param textTransform Text transformation ("none", "uppercase", "lowercase", "capitalize").
- * @param whiteSpace White space handling ("normal", "nowrap", "pre").
- * @param wordBreak Word breaking strategy ("normal", "break-all", "keep-all").
- * @param wordSpacing Spacing between words ("normal", "2px").
- * @param textShadow Text shadow effect ("1px 1px 2px black").
- * @param textOverflow Handling of overflowing text ("clip", "ellipsis").
- * @param maxLines Maximum number of lines to display before truncating (uses -webkit-line-clamp).
+ * A composable that displays text with enhanced styling and accessibility options.
+ * @param text The text content to display
+ * @param modifier The modifier to apply to this composable
+ * @param overflow Determines how text overflow should be handled ('ellipsis', 'clip', etc.)
+ * @param lineHeight Line height for the text (e.g., '1.5', '24px')
+ * @param textAlign Text alignment ('left', 'center', 'right', 'justify')
+ * @param fontFamily Font family for the text
+ * @param textDecoration Text decoration ('underline', 'line-through', 'none', etc.)
+ * @param textTransform Text transformation ('uppercase', 'lowercase', 'capitalize', 'none')
+ * @param letterSpacing Letter spacing (e.g., '0.5px', 'normal')
+ * @param whiteSpace How white space inside the element is handled ('normal', 'nowrap', 'pre', 'pre-line', 'pre-wrap', etc.)
+ * @param wordBreak How to break words ('normal', 'break-all', 'keep-all', 'break-word')
+ * @param wordSpacing Spacing between words (e.g., '0.5px', 'normal')
+ * @param textShadow Text shadow (e.g., '1px 1px 2px black')
+ * @param maxLines Maximum number of lines to display before truncating
+ * @param role ARIA role for accessibility
+ * @param ariaLabel Accessible name for screen readers
+ * @param ariaDescribedBy ID of element that describes this text for accessibility
  */
-@Composable
-fun Text(
-    text: String,
-    modifier: Modifier = Modifier(),
-<<<<<<< HEAD
-    overflow: String? = null,
-    lineHeight: String? = null,
-    textAlign: String? = null,
-    fontFamily: String? = null,
-    textDecoration: String? = null,
-    textTransform: String? = null,
-    letterSpacing: String? = null,
-=======
-    color: String? = null,
-    fontSize: String? = null,
-    fontWeight: String? = null,
-    fontFamily: String? = null,
-    textAlign: String? = null,
-    lineHeight: String? = null,
-    letterSpacing: String? = null,
-    textDecoration: String? = null,
-    textTransform: String? = null,
->>>>>>> f33084b6
-    whiteSpace: String? = null,
-    wordBreak: String? = null,
-    wordSpacing: String? = null,
-    textShadow: String? = null,
-<<<<<<< HEAD
-    maxLines: Int? = null,
-    role: String? = null,
-    ariaLabel: String? = null,
-    ariaDescribedBy: String? = null
-) {
-    // Get the current tag consumer (assuming a mechanism exists to get it - placeholder for now)
-    // This part needs integration with the core composition logic update later.
-    // For now, let's assume a way to get the receiver/consumer.
-    // We might need to adjust this function signature later to accept the consumer/receiver.
-
-    // Create the data holder object
-    val textData = TextData(
-        text = text,
-        modifier = modifier,
-        overflow = overflow,
-        lineHeight = lineHeight,
-        textAlign = textAlign,
-        fontFamily = fontFamily,
-        textDecoration = textDecoration,
-        textTransform = textTransform,
-        letterSpacing = letterSpacing,
-        whiteSpace = whiteSpace,
-        wordBreak = wordBreak,
-        wordSpacing = wordSpacing,
-        textShadow = textShadow,
-        maxLines = maxLines,
-        role = role,
-        ariaLabel = ariaLabel,
-        ariaDescribedBy = ariaDescribedBy
-    )
-
-    // Delegate rendering to the platform renderer
-    // We assume PlatformRendererProvider.getRenderer() and a way to get the current TagConsumer 'receiver'
-    // This composition logic needs refinement. Example:
-    // val receiver = currentComposer.consume // Hypothetical
-    // if (receiver is TagConsumer<*>) {
-    //     @Suppress("UNCHECKED_CAST")
-    //     PlatformRendererProvider.getRenderer().renderText(textData, receiver as TagConsumer<Any?>)
-    // }
-    
-    // Placeholder: Actual rendering call needs integration with composer context
-    println("Composable Text function called with text: $text") // Placeholder
-}
-
-/**
- * Data class holding parameters for the Text composable.
- * This is used internally and passed to the renderer.
- */
-data class TextData(
+data class Text(
     val text: String,
     val modifier: Modifier = Modifier(),
     val overflow: String? = null,
@@ -125,41 +44,61 @@
     val role: String? = null,
     val ariaLabel: String? = null,
     val ariaDescribedBy: String? = null
-) {
+) : Composable, TextComponent {
+    /**
+     * Renders this Text composable using the platform-specific renderer.
+     * @param receiver TagConsumer to render to
+     * @return The TagConsumer for method chaining
+     */
+    override fun <T> compose(receiver: T): T {
+        if (receiver is TagConsumer<*>) {
+            @Suppress("UNCHECKED_CAST")
+            return PlatformRendererProvider.getRenderer().renderText(this, receiver as TagConsumer<T>)
+        }
+        return receiver
+    }
+
     /**
      * Gets a map of all additional style properties that should be applied
      * beyond what is in the modifier.
      */
     internal fun getAdditionalStyles(): Map<String, String> {
         val styles = mutableMapOf<String, String>()
-=======
-    textOverflow: String? = null,
-    maxLines: Int? = null
-    // Accessibility parameters (role, ariaLabel, etc.) are removed for now.
-    // They might be added back as Modifier extensions or handled differently.
-) {
-    // Build the final modifier by applying text-specific styles
-    val finalModifier = modifier
-        .let { m -> color?.let { m.color(it) } ?: m }
-        .let { m -> fontSize?.let { m.fontSize(it) } ?: m }
-        .let { m -> fontWeight?.let { m.fontWeight(it) } ?: m }
-        .let { m -> fontFamily?.let { m.fontFamily(it) } ?: m }
-        .let { m -> textAlign?.let { m.textAlign(it) } ?: m }
-        .let { m -> lineHeight?.let { m.lineHeight(it) } ?: m }
-        .let { m -> letterSpacing?.let { m.letterSpacing(it) } ?: m }
-        .let { m -> textDecoration?.let { m.textDecoration(it) } ?: m }
-        .let { m -> textTransform?.let { m.textTransform(it) } ?: m }
-        .let { m -> whiteSpace?.let { m.whiteSpace(it) } ?: m }
-        .let { m -> wordBreak?.let { m.wordBreak(it) } ?: m }
-        .let { m -> wordSpacing?.let { m.wordSpacing(it) } ?: m }
-        .let { m -> textShadow?.let { m.textShadow(it) } ?: m }
-        .let { m -> textOverflow?.let { m.textOverflow(it) } ?: m }
-        .let { m -> maxLines?.let { m.maxLines(it) } ?: m }
 
-    // Get the current platform renderer
-    val renderer = PlatformRendererProvider.getPlatformRenderer()
->>>>>>> f33084b6
+        overflow?.let { styles["overflow"] = it }
+        overflow?.let { styles["text-overflow"] = it }
+        lineHeight?.let { styles["line-height"] = it }
+        textAlign?.let { styles["text-align"] = it }
+        fontFamily?.let { styles["font-family"] = it }
+        textDecoration?.let { styles["text-decoration"] = it }
+        textTransform?.let { styles["text-transform"] = it }
+        letterSpacing?.let { styles["letter-spacing"] = it }
+        whiteSpace?.let { styles["white-space"] = it }
+        wordBreak?.let { styles["word-break"] = it }
+        wordSpacing?.let { styles["word-spacing"] = it }
+        textShadow?.let { styles["text-shadow"] = it }
 
-    // Call the renderer's method
-    renderer.renderText(value = text, modifier = finalModifier)
+        // Handle max lines with -webkit-line-clamp for truncating
+        if (maxLines != null) {
+            styles["display"] = "-webkit-box"
+            styles["-webkit-line-clamp"] = maxLines.toString()
+            styles["-webkit-box-orient"] = "vertical"
+            styles["overflow"] = "hidden"
+        }
+
+        return styles
+    }
+
+    /**
+     * Gets a map of all accessibility attributes that should be applied.
+     */
+    internal fun getAccessibilityAttributes(): Map<String, String> {
+        val attributes = mutableMapOf<String, String>()
+
+        role?.let { attributes["role"] = it }
+        ariaLabel?.let { attributes["aria-label"] = it }
+        ariaDescribedBy?.let { attributes["aria-describedby"] = it }
+
+        return attributes
+    }
 } 